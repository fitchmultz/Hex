--- conflicted
+++ resolved
@@ -8,12 +8,6 @@
 import SwiftUI
 
 extension SharedReaderKey
-<<<<<<< HEAD
-where Self == InMemoryKey<Bool>.Default {
-    static var isSettingHotKey: Self {
-        Self[.inMemory("isSettingHotKey"), default: false]
-    }
-=======
   where Self == InMemoryKey<Bool>.Default
 {
   static var isSettingHotKey: Self {
@@ -23,20 +17,12 @@
   static var isSettingPasteLastTranscriptHotkey: Self {
     Self[.inMemory("isSettingPasteLastTranscriptHotkey"), default: false]
   }
->>>>>>> 9b1169d2
 }
 
 // MARK: - Settings Feature
 
 @Reducer
 struct SettingsFeature {
-<<<<<<< HEAD
-    @ObservableState
-    struct State {
-        @Shared(.hexSettings) var hexSettings: HexSettings
-        @Shared(.isSettingHotKey) var isSettingHotKey: Bool = false
-        @Shared(.transcriptionHistory) var transcriptionHistory: TranscriptionHistory
-=======
   @ObservableState
   struct State {
     @Shared(.hexSettings) var hexSettings: HexSettings
@@ -100,19 +86,26 @@
     Scope(state: \.modelDownload, action: \.modelDownload) {
       ModelDownloadFeature()
     }
->>>>>>> 9b1169d2
-
-        var languages: IdentifiedArrayOf<Language> = []
-        var currentModifiers: Modifiers = .init(modifiers: [])
-
-        // Available microphones
-        var availableInputDevices: [AudioInputDevice] = []
-
-<<<<<<< HEAD
-        // Permissions
-        var microphonePermission: PermissionStatus = .notDetermined
-        var accessibilityPermission: PermissionStatus = .notDetermined
-=======
+
+    Reduce { state, action in
+      switch action {
+      case .binding:
+        return .run { _ in
+          await MainActor.run {
+            NotificationCenter.default.post(name: NSNotification.Name("UpdateAppMode"), object: nil)
+          }
+        }
+
+      case .task:
+        if let url = Bundle.main.url(forResource: "languages", withExtension: "json"),
+          let data = try? Data(contentsOf: url),
+          let languages = try? JSONDecoder().decode([Language].self, from: data)
+        {
+          state.languages = IdentifiedArray(uniqueElements: languages)
+        } else {
+          print("Failed to load languages")
+        }
+
         // Listen for key events and load microphones (existing + new)
         return .run { send in
           await send(.checkPermissions)
@@ -174,43 +167,11 @@
           
           deviceRefreshTask.cancel()
         }
->>>>>>> 9b1169d2
-
-        // Model Management
-        var modelDownload = ModelDownloadFeature.State()
-    }
-
-<<<<<<< HEAD
-    enum Action: BindableAction {
-        case binding(BindingAction<State>)
-
-        // Existing
-        case task
-        case startSettingHotKey
-        case keyEvent(KeyEvent)
-        case toggleOpenOnLogin(Bool)
-        case togglePreventSystemSleep(Bool)
-        case togglePauseMediaOnRecord(Bool)
-        case checkPermissions
-        case setMicrophonePermission(PermissionStatus)
-        case setAccessibilityPermission(PermissionStatus)
-        case requestMicrophonePermission
-        case requestAccessibilityPermission
-        case accessibilityStatusDidChange
-
-        // Microphone selection
-        case loadAvailableInputDevices
-        case availableInputDevicesLoaded([AudioInputDevice])
-
-        // Model Management
-        case modelDownload(ModelDownloadFeature.Action)
-
-        // History Management
-        case setHistoryStorageMode(HexSettings.HistoryStorageMode)
-        case toggleSaveTranscriptionHistory(Bool)
-        case historyClearFailed(previousMode: HexSettings.HistoryStorageMode, transcripts: [Transcript], message: String)
-    }
-=======
+
+      case .startSettingHotKey:
+        state.$isSettingHotKey.withLock { $0 = true }
+        return .none
+
       case .startSettingPasteLastTranscriptHotkey:
         state.$isSettingPasteLastTranscriptHotkey.withLock { $0 = true }
         return .none
@@ -242,338 +203,199 @@
         
         // Handle main recording hotkey setting
         guard state.isSettingHotKey else { return .none }
->>>>>>> 9b1169d2
-
-    enum CancelID {
-        case deviceNotifications
-        case keyEvents
+
+        if keyEvent.key == .escape {
+          state.$isSettingHotKey.withLock { $0 = false }
+          state.currentModifiers = []
+          return .none
+        }
+
+        state.currentModifiers = keyEvent.modifiers.union(state.currentModifiers)
+        let currentModifiers = state.currentModifiers
+        if let key = keyEvent.key {
+          state.$hexSettings.withLock {
+            $0.hotkey.key = key
+            $0.hotkey.modifiers = currentModifiers
+          }
+          state.$isSettingHotKey.withLock { $0 = false }
+          state.currentModifiers = []
+        } else if keyEvent.modifiers.isEmpty {
+          state.$hexSettings.withLock {
+            $0.hotkey.key = nil
+            $0.hotkey.modifiers = currentModifiers
+          }
+          state.$isSettingHotKey.withLock { $0 = false }
+          state.currentModifiers = []
+        }
+        return .none
+
+      case let .toggleOpenOnLogin(enabled):
+        state.$hexSettings.withLock { $0.openOnLogin = enabled }
+        return .run { _ in
+          if enabled {
+            try? SMAppService.mainApp.register()
+          } else {
+            try? SMAppService.mainApp.unregister()
+          }
+        }
+
+      case let .togglePreventSystemSleep(enabled):
+        state.$hexSettings.withLock { $0.preventSystemSleep = enabled }
+        return .none
+
+      case let .togglePauseMediaOnRecord(enabled):
+        state.$hexSettings.withLock { $0.pauseMediaOnRecord = enabled }
+        return .none
+
+      // Permissions
+      case .checkPermissions:
+        // Check microphone
+        return .merge(
+          .run { send in
+            let currentStatus = await checkMicrophonePermission()
+            await send(.setMicrophonePermission(currentStatus))
+          },
+          .run { send in
+            let currentStatus = checkAccessibilityPermission()
+            await send(.setAccessibilityPermission(currentStatus))
+          }
+        )
+
+      case let .setMicrophonePermission(status):
+        state.microphonePermission = status
+        return .none
+
+      case let .setAccessibilityPermission(status):
+        state.accessibilityPermission = status
+        if status == .granted {
+          return .run { _ in
+            await keyEventMonitor.startMonitoring()
+          }
+        } else {
+          return .none
+        }
+
+      case .requestMicrophonePermission:
+        return .run { send in
+          let granted = await requestMicrophonePermissionImpl()
+          let status: PermissionStatus = granted ? .granted : .denied
+          await send(.setMicrophonePermission(status))
+        }
+
+      case .requestAccessibilityPermission:
+        return .run { send in
+          // First, prompt the user with the system dialog
+          let options = [kAXTrustedCheckOptionPrompt.takeUnretainedValue() as String: true] as CFDictionary
+          _ = AXIsProcessTrustedWithOptions(options)
+
+          // Open System Settings
+          NSWorkspace.shared.open(
+            URL(string: "x-apple.systempreferences:com.apple.preference.security?Privacy_Accessibility")!
+          )
+
+          // Poll for changes every second until granted
+          for await _ in self.clock.timer(interval: .seconds(0.5)) {
+            let newStatus = checkAccessibilityPermission()
+            await send(.setAccessibilityPermission(newStatus))
+
+            // If permission is granted, we can stop polling
+            if newStatus == .granted {
+              break
+            }
+          }
+        }
+
+      case .accessibilityStatusDidChange:
+        let newStatus = checkAccessibilityPermission()
+        state.accessibilityPermission = newStatus
+        return .none
+
+      // Model Management
+      case let .modelDownload(.selectModel(newModel)):
+        // Also store it in hexSettings:
+        state.$hexSettings.withLock {
+          $0.selectedModel = newModel
+        }
+        // Then continue with the child's normal logic:
+        return .none
+
+      case .modelDownload:
+        return .none
+      
+      // Microphone device selection
+      case .loadAvailableInputDevices:
+        return .run { send in
+          let devices = await recording.getAvailableInputDevices()
+          await send(.availableInputDevicesLoaded(devices))
+        }
+        
+      case let .availableInputDevicesLoaded(devices):
+        state.availableInputDevices = devices
+        return .none
+        
+      case let .toggleSaveTranscriptionHistory(enabled):
+        state.$hexSettings.withLock { $0.saveTranscriptionHistory = enabled }
+        
+        // If disabling history, delete all existing entries
+        if !enabled {
+          let transcripts = state.transcriptionHistory.history
+          
+          // Clear the history
+          state.$transcriptionHistory.withLock { history in
+            history.history.removeAll()
+          }
+          
+          // Delete all audio files
+          return .run { _ in
+            for transcript in transcripts {
+              try? FileManager.default.removeItem(at: transcript.audioPath)
+            }
+          }
+        }
+        
+        return .none
+      }
     }
-
-    @Dependency(\.keyEventMonitor) var keyEventMonitor
-    @Dependency(\.continuousClock) var clock
-    @Dependency(\.transcription) var transcription
-    @Dependency(\.recording) var recording
-    @Dependency(\.historyStorage) var historyStorage
-
-    var body: some ReducerOf<Self> {
-        BindingReducer()
-
-        Scope(state: \.modelDownload, action: \.modelDownload) {
-            ModelDownloadFeature()
-        }
-
-        Reduce { state, action in
-            switch action {
-            case .binding:
-                return .run { _ in
-                    await MainActor.run {
-                        NotificationCenter.default.post(name: NSNotification.Name("UpdateAppMode"), object: nil)
-                    }
-                }
-
-            case .task:
-                if let url = Bundle.main.url(forResource: "languages", withExtension: "json"),
-                   let data = try? Data(contentsOf: url),
-                   let languages = try? JSONDecoder().decode([Language].self, from: data) {
-                    state.languages = IdentifiedArray(uniqueElements: languages)
-                } else {
-                    print("Failed to load languages")
-                }
-
-                // Kick off initial loads, device notifications, and key event listening
-                return .merge(
-                    .run { send in
-                        await send(.checkPermissions)
-                        await send(.modelDownload(.fetchModels))
-                        await send(.loadAvailableInputDevices)
-                    },
-                    deviceNotificationsEffect(),
-                    keyPressListenerEffect()
-                )
-
-            case .startSettingHotKey:
-                state.$isSettingHotKey.withLock { $0 = true }
-                return .none
-
-            case let .keyEvent(keyEvent):
-                guard state.isSettingHotKey else { return .none }
-
-                if keyEvent.key == .escape {
-                    state.$isSettingHotKey.withLock { $0 = false }
-                    state.currentModifiers = []
-                    return .none
-                }
-
-                state.currentModifiers = keyEvent.modifiers.union(state.currentModifiers)
-                let currentModifiers = state.currentModifiers
-                if let key = keyEvent.key {
-                    state.$hexSettings.withLock {
-                        $0.hotkey.key = key
-                        $0.hotkey.modifiers = currentModifiers
-                    }
-                    state.$isSettingHotKey.withLock { $0 = false }
-                    state.currentModifiers = []
-                } else if keyEvent.modifiers.isEmpty {
-                    state.$hexSettings.withLock {
-                        $0.hotkey.key = nil
-                        $0.hotkey.modifiers = currentModifiers
-                    }
-                    state.$isSettingHotKey.withLock { $0 = false }
-                    state.currentModifiers = []
-                }
-                return .none
-
-            case let .toggleOpenOnLogin(enabled):
-                state.$hexSettings.withLock { $0.openOnLogin = enabled }
-                return .run { _ in
-                    if enabled {
-                        try? SMAppService.mainApp.register()
-                    } else {
-                        try? SMAppService.mainApp.unregister()
-                    }
-                }
-
-            case let .togglePreventSystemSleep(enabled):
-                state.$hexSettings.withLock { $0.preventSystemSleep = enabled }
-                return .none
-
-            case let .togglePauseMediaOnRecord(enabled):
-                state.$hexSettings.withLock { $0.pauseMediaOnRecord = enabled }
-                return .none
-
-            // Permissions
-            case .checkPermissions:
-                // Check microphone
-                return .merge(
-                    .run { send in
-                        let currentStatus = await checkMicrophonePermission()
-                        await send(.setMicrophonePermission(currentStatus))
-                    },
-                    .run { send in
-                        let currentStatus = checkAccessibilityPermission()
-                        await send(.setAccessibilityPermission(currentStatus))
-                    }
-                )
-
-            case let .setMicrophonePermission(status):
-                state.microphonePermission = status
-                return .none
-
-            case let .setAccessibilityPermission(status):
-                state.accessibilityPermission = status
-                if status == .granted {
-                    return .run { _ in
-                        await keyEventMonitor.startMonitoring()
-                    }
-                } else {
-                    return .none
-                }
-
-            case .requestMicrophonePermission:
-                return .run { send in
-                    let granted = await requestMicrophonePermissionImpl()
-                    let status: PermissionStatus = granted ? .granted : .denied
-                    await send(.setMicrophonePermission(status))
-                }
-
-            case .requestAccessibilityPermission:
-                return .run { send in
-                    // First, prompt the user with the system dialog
-                    let options = [kAXTrustedCheckOptionPrompt.takeUnretainedValue() as String: true] as CFDictionary
-                    _ = AXIsProcessTrustedWithOptions(options)
-
-                    // Open System Settings
-                    NSWorkspace.shared.open(
-                        URL(string: "x-apple.systempreferences:com.apple.preference.security?Privacy_Accessibility")!
-                    )
-
-                    // Poll for changes every second until granted
-                    for await _ in self.clock.timer(interval: .seconds(0.5)) {
-                        let newStatus = checkAccessibilityPermission()
-                        await send(.setAccessibilityPermission(newStatus))
-
-                        // If permission is granted, we can stop polling
-                        if newStatus == .granted {
-                            break
-                        }
-                    }
-                }
-
-            case .accessibilityStatusDidChange:
-                let newStatus = checkAccessibilityPermission()
-                state.accessibilityPermission = newStatus
-                return .none
-
-            // Model Management
-            case let .modelDownload(.selectModel(newModel)):
-                // Also store it in hexSettings:
-                state.$hexSettings.withLock {
-                    $0.selectedModel = newModel
-                }
-                // Then continue with the child's normal logic:
-                return .none
-
-            case .modelDownload:
-                return .none
-
-            // Microphone device selection
-            case .loadAvailableInputDevices:
-                return .run { send in
-                    let devices = await recording.getAvailableInputDevices()
-                    await send(.availableInputDevicesLoaded(devices))
-                }
-
-            case let .availableInputDevicesLoaded(devices):
-                state.availableInputDevices = devices
-                return .none
-
-            case let .setHistoryStorageMode(mode):
-                let previousMode = state.hexSettings.historyStorageMode
-                state.$hexSettings.withLock { $0.historyStorageMode = mode }
-
-                // When turning history off, clear all entries and delete audio files.
-                if mode == .off {
-                    let transcripts = state.transcriptionHistory.history
-
-                    // Clear the history list (optimistically)
-                    state.$transcriptionHistory.withLock { history in
-                        history.history.removeAll()
-                    }
-
-                    // Persist cleared history, then delete all audio files associated with existing transcripts.
-                    // If this fails, log and revert the UI state.
-                    return .run { [sharedHistory = state.$transcriptionHistory, transcripts, previousMode] send in
-                        do {
-                            try await historyStorage.persistClearedHistoryAndDeleteFiles(sharedHistory, transcripts)
-                        } catch {
-                            let message = "Failed to persist cleared history and delete files: \(error.localizedDescription)"
-                            print("SettingsFeature: \(message)")
-                            await send(.historyClearFailed(previousMode: previousMode, transcripts: transcripts, message: message))
-                        }
-                    }
-                }
-
-                // Switching between .textOnly and .textAndAudio should not touch existing entries
-                return .none
-
-            // Legacy toggle: map to new mode (true => .textAndAudio, false => .off)
-            case let .toggleSaveTranscriptionHistory(enabled):
-                return .send(.setHistoryStorageMode(enabled ? .textAndAudio : .off))
-            case let .historyClearFailed(previousMode, transcripts, message):
-                print("SettingsFeature.historyClearFailed: \(message)")
-                // Revert the setting so the UI reflects that history is still enabled
-                state.$hexSettings.withLock { $0.historyStorageMode = previousMode }
-                // Restore the in-memory history so the user still sees their items
-                state.$transcriptionHistory.withLock { history in
-                    history.history = transcripts
-                }
-                return .none
-            }
-        }
-    }
+  }
 }
 
 // MARK: - Permissions Helpers
-
-// MARK: - Effects
-
-private extension SettingsFeature {
-    func deviceNotificationsEffect() -> Effect<Action> {
-        .run { send in
-            @Dependency(\.continuousClock) var clock
-            // Debounce helper using an actor to avoid Swift 6 concurrent capture issues
-            actor DeviceUpdateTaskBox {
-                private var task: Task<Void, Never>?
-                func set(_ newTask: Task<Void, Never>?) {
-                    task?.cancel()
-                    task = newTask
-                }
-                func cancel() { task?.cancel(); task = nil }
-            }
-            let taskBox = DeviceUpdateTaskBox()
-            func debounceDeviceUpdate() {
-                Task {
-                    await taskBox.set(Task {
-                        try? await Task.sleep(nanoseconds: 500_000_000)
-                        if !Task.isCancelled {
-                            await MainActor.run { send(.loadAvailableInputDevices) }
-                        }
-                    })
-                }
-            }
-
-            let deviceConnectionObserver = NotificationCenter.default.addObserver(
-                forName: NSNotification.Name(rawValue: "AVCaptureDeviceWasConnected"),
-                object: nil,
-                queue: .main
-            ) { _ in
-                debounceDeviceUpdate()
-            }
-
-            let deviceDisconnectionObserver = NotificationCenter.default.addObserver(
-                forName: NSNotification.Name(rawValue: "AVCaptureDeviceWasDisconnected"),
-                object: nil,
-                queue: .main
-            ) { _ in
-                debounceDeviceUpdate()
-            }
-
-            await withTaskCancellationHandler {
-                for await _ in AsyncStream<Never>.never {}
-            } onCancel: {
-                Task { await taskBox.cancel() }
-                NotificationCenter.default.removeObserver(deviceConnectionObserver)
-                NotificationCenter.default.removeObserver(deviceDisconnectionObserver)
-            }
-        }
-        .cancellable(id: CancelID.deviceNotifications, cancelInFlight: true)
-    }
-
-    func keyPressListenerEffect() -> Effect<Action> {
-        .run { send in
-            for try await keyEvent in await keyEventMonitor.listenForKeyPress() {
-                await send(.keyEvent(keyEvent))
-            }
-        }
-        .cancellable(id: CancelID.keyEvents, cancelInFlight: true)
-    }
-}
 
 /// Check current microphone permission
 private func checkMicrophonePermission() async -> PermissionStatus {
-    switch AVCaptureDevice.authorizationStatus(for: .audio) {
-    case .authorized:
-        return .granted
-    case .denied, .restricted:
-        return .denied
-    case .notDetermined:
-        return .notDetermined
-    @unknown default:
-        return .denied
-    }
+  switch AVCaptureDevice.authorizationStatus(for: .audio) {
+  case .authorized:
+    return .granted
+  case .denied, .restricted:
+    return .denied
+  case .notDetermined:
+    return .notDetermined
+  @unknown default:
+    return .denied
+  }
 }
 
 /// Request microphone permission
 private func requestMicrophonePermissionImpl() async -> Bool {
-    await withCheckedContinuation { continuation in
-        AVCaptureDevice.requestAccess(for: .audio) { granted in
-            continuation.resume(returning: granted)
-        }
+  await withCheckedContinuation { continuation in
+    AVCaptureDevice.requestAccess(for: .audio) { granted in
+      continuation.resume(returning: granted)
     }
+  }
 }
 
 /// Check Accessibility permission on macOS
 /// This implementation checks the actual trust status without showing a prompt
 private func checkAccessibilityPermission() -> PermissionStatus {
-    let options = [kAXTrustedCheckOptionPrompt.takeUnretainedValue() as String: false] as CFDictionary
-    let trusted = AXIsProcessTrustedWithOptions(options)
-    return trusted ? .granted : .denied
+  let options = [kAXTrustedCheckOptionPrompt.takeUnretainedValue() as String: false] as CFDictionary
+  let trusted = AXIsProcessTrustedWithOptions(options)
+  return trusted ? .granted : .denied
 }
 
 // MARK: - Permission Status
 
 enum PermissionStatus: Equatable {
-    case notDetermined
-    case granted
-    case denied
+  case notDetermined
+  case granted
+  case denied
 }