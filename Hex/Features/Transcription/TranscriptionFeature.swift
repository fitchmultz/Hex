--- conflicted
+++ resolved
@@ -16,71 +16,6 @@
 
 @Reducer
 struct TranscriptionFeature {
-<<<<<<< HEAD
-    @ObservableState
-    struct State {
-        var isRecording: Bool = false
-        var isTranscribing: Bool = false
-        var isPrewarming: Bool = false
-        var error: String?
-        var recordingStartTime: Date?
-        var meter: Meter = .init(averagePower: 0, peakPower: 0)
-        var assertionID: IOPMAssertionID?
-        var lastRecordingURL: URL?
-        var perfBadgeText: String?
-        @Shared(.hexSettings) var hexSettings: HexSettings
-        @Shared(.transcriptionHistory) var transcriptionHistory: TranscriptionHistory
-    }
-
-    enum Action {
-        case task
-        case audioLevelUpdated(Meter)
-
-        // Hotkey actions
-        case hotKeyPressed
-        case hotKeyReleased
-
-        // Recording flow
-        case startRecording
-        case stopRecording
-
-        // Cancel entire flow
-        case cancel
-        case cancelPrewarm
-
-        // Prewarm actions
-        case prewarmSelectedModel
-
-        // Transcription result flow
-        case transcriptionResult(String)
-        case transcriptionError(Error)
-        case setLastRecordingURL(URL)
-        case setPerfBadge(String?)
-        case setPrewarming(Bool)
-    }
-
-    enum CancelID {
-        case delayedRecord
-        case metering
-        case transcription
-        case cancellationCleanup
-        case prewarm
-    }
-
-    @Dependency(\.transcription) var transcription
-    @Dependency(\.recording) var recording
-    @Dependency(\.pasteboard) var pasteboard
-    @Dependency(\.keyEventMonitor) var keyEventMonitor
-    @Dependency(\.soundEffects) var soundEffect
-    @Dependency(\.continuousClock) var clock
-    @Dependency(\.fileClient) var fileClient
-    @Dependency(\.historyStorage) var historyStorage
-
-    var body: some ReducerOf<Self> {
-        Reduce { state, action in
-            switch action {
-            // MARK: - Lifecycle / Setup
-=======
   @ObservableState
   struct State {
     var isRecording: Bool = false
@@ -140,32 +75,15 @@
           startMeteringEffect(),
           startHotKeyMonitoringEffect()
         )
->>>>>>> 9b1169d2
-
-            case .task:
-                // Starts two concurrent effects:
-                // 1) Observing audio meter
-                // 2) Monitoring hot key events
-                return .merge(
-                    startMeteringEffect(),
-                    startHotKeyMonitoringEffect(),
-                    prewarmSelectedModelEffect(&state)
-                )
-
-            // MARK: - Metering
-
-            case let .audioLevelUpdated(meter):
-                state.meter = meter
-                return .none
-
-<<<<<<< HEAD
-            // MARK: - HotKey Flow
-
-            case .hotKeyPressed:
-                // If we're transcribing, send a cancel first. Then queue up a
-                // "startRecording" in 200ms if the user keeps holding the hotkey.
-                return handleHotKeyPressed(isTranscribing: state.isTranscribing)
-=======
+
+      // MARK: - Metering
+
+      case let .audioLevelUpdated(meter):
+        state.meter = meter
+        return .none
+
+      // MARK: - HotKey Flow
+
       case .hotKeyPressed:
         // If we're transcribing, send a cancel first. Otherwise start recording immediately.
         // We'll decide later (on release) whether to keep or discard the recording.
@@ -175,66 +93,23 @@
         // If we're currently recording, then stop. Otherwise, just cancel
         // the delayed "startRecording" effect if we never actually started.
         return handleHotKeyReleased(isRecording: state.isRecording)
->>>>>>> 9b1169d2
-
-            case .hotKeyReleased:
-                // If we’re currently recording, then stop. Otherwise, just cancel
-                // the delayed “startRecording” effect if we never actually started.
-                return handleHotKeyReleased(isRecording: state.isRecording)
-
-            // MARK: - Recording Flow
-
-            case .startRecording:
-                return handleStartRecording(&state)
-
-            case .stopRecording:
-                return handleStopRecording(&state)
-
-            // MARK: - Model Prewarm
-
-            case .prewarmSelectedModel:
-                return prewarmSelectedModelEffect(&state)
-
-<<<<<<< HEAD
-            // MARK: - Transcription Results
-
-            case let .transcriptionResult(result):
-                return handleTranscriptionResult(&state, result: result)
-
-            case let .transcriptionError(error):
-                return handleTranscriptionError(&state, error: error)
-
-            case let .setLastRecordingURL(url):
-                state.lastRecordingURL = url
-                return .none
-
-            case let .setPerfBadge(text):
-                state.perfBadgeText = text
-                guard text != nil else { return .none }
-                return .run { send in
-                    try await clock.sleep(for: .seconds(3))
-                    await send(.setPerfBadge(nil))
-                }
-
-            case let .setPrewarming(flag):
-                state.isPrewarming = flag
-                return .none
-
-            case .cancelPrewarm:
-                state.isPrewarming = false
-                return .cancel(id: CancelID.prewarm)
-
-            // MARK: - Cancel Entire Flow
-
-            case .cancel:
-                // Only cancel if we’re in the middle of recording or transcribing
-                guard state.isRecording || state.isTranscribing else {
-                    return .none
-                }
-                return handleCancel(&state)
-            }
-        }
-=======
+
+      // MARK: - Recording Flow
+
+      case .startRecording:
+        return handleStartRecording(&state)
+
+      case .stopRecording:
+        return handleStopRecording(&state)
+
+      // MARK: - Transcription Results
+
+      case let .transcriptionResult(result):
+        return handleTranscriptionResult(&state, result: result)
+
+      case let .transcriptionError(error):
+        return handleTranscriptionError(&state, error: error)
+
       // MARK: - Cancel/Discard Flow
 
       case .cancel:
@@ -251,21 +126,13 @@
         }
         return handleDiscard(&state)
       }
->>>>>>> 9b1169d2
-    }
+    }
+  }
 }
 
 // MARK: - Effects: Metering & HotKey
 
 private extension TranscriptionFeature {
-<<<<<<< HEAD
-    /// Effect to begin observing the audio meter.
-    func startMeteringEffect() -> Effect<Action> {
-        .run { send in
-            for await meter in await recording.observeAudioLevel() {
-                await send(.audioLevelUpdated(meter))
-            }
-=======
   /// Effect to begin observing the audio meter.
   func startMeteringEffect() -> Effect<Action> {
     .run { send in
@@ -288,78 +155,8 @@
         // Skip if the user is currently setting a hotkey
         if isSettingHotKey {
           return false
->>>>>>> 9b1169d2
         }
-        .cancellable(id: CancelID.metering, cancelInFlight: true)
-    }
-
-<<<<<<< HEAD
-    /// Effect to start monitoring hotkey events through the `keyEventMonitor`.
-    func startHotKeyMonitoringEffect() -> Effect<Action> {
-        .run { send in
-            var hotKeyProcessor: HotKeyProcessor = .init(hotkey: HotKey(key: nil, modifiers: [.option]))
-            @Shared(.isSettingHotKey) var isSettingHotKey: Bool
-            @Shared(.hexSettings) var hexSettings: HexSettings
-
-            // Register the key event handler and store its UUID for cleanup
-            let handlerUUID = keyEventMonitor.handleKeyEvent { keyEvent in
-                // Skip if the user is currently setting a hotkey
-                if isSettingHotKey {
-                    return false
-                }
-
-                // If Escape is pressed with no modifiers while idle, let's treat that as `cancel`.
-                if keyEvent.key == .escape, keyEvent.modifiers.isEmpty,
-                   hotKeyProcessor.state == .idle {
-                    Task { await send(.cancel) }
-                    return false
-                }
-
-                // Always keep hotKeyProcessor in sync with current user hotkey preference
-                hotKeyProcessor.hotkey = hexSettings.hotkey
-                hotKeyProcessor.useDoubleTapOnly = hexSettings.useDoubleTapOnly
-
-                // Process the key event
-                switch hotKeyProcessor.process(keyEvent: keyEvent) {
-                case .startRecording:
-                    // If double-tap lock is triggered, we start recording immediately
-                    if hotKeyProcessor.state == .doubleTapLock {
-                        Task { await send(.startRecording) }
-                    } else {
-                        Task { await send(.hotKeyPressed) }
-                    }
-                    // If the hotkey is purely modifiers, return false to keep it from interfering with normal usage
-                    // But if useDoubleTapOnly is true, always intercept the key
-                    return hexSettings.useDoubleTapOnly || keyEvent.key != nil
-
-                case .stopRecording:
-                    Task { await send(.hotKeyReleased) }
-                    return false // or `true` if you want to intercept
-
-                case .cancel:
-                    Task { await send(.cancel) }
-                    return true
-
-                case .none:
-                    // If we detect repeated same chord, maybe intercept.
-                    if let pressedKey = keyEvent.key,
-                       pressedKey == hotKeyProcessor.hotkey.key,
-                       keyEvent.modifiers == hotKeyProcessor.hotkey.modifiers {
-                        return true
-                    }
-                    return false
-                }
-            }
-
-            // Use withTaskCancellationHandler to ensure cleanup when the effect is cancelled
-            await withTaskCancellationHandler {
-                // Keep the effect running indefinitely
-                for await _ in AsyncStream<Never>.never {}
-            } onCancel: {
-                // Clean up the handler when the effect is cancelled
-                keyEventMonitor.removeKeyEventHandler(handlerUUID)
-            }
-=======
+
         // Always keep hotKeyProcessor in sync with current user hotkey preference
         hotKeyProcessor.hotkey = hexSettings.hotkey
         hotKeyProcessor.useDoubleTapOnly = hexSettings.useDoubleTapOnly
@@ -423,40 +220,15 @@
           case .startRecording, .stopRecording, .none:
             return false
           }
->>>>>>> 9b1169d2
         }
-    }
+      }
+    }
+  }
 }
 
 // MARK: - HotKey Press/Release Handlers
 
 private extension TranscriptionFeature {
-<<<<<<< HEAD
-    func handleHotKeyPressed(isTranscribing: Bool) -> Effect<Action> {
-        let maybeCancel = isTranscribing ? Effect.send(Action.cancel) : .none
-
-        // We wait 200ms before actually sending `.startRecording`
-        // so the user can do a quick press => do something else
-        // (like a double-tap).
-        let delayedStart = Effect.run { send in
-            try await Task.sleep(for: .milliseconds(200))
-            await send(Action.startRecording)
-        }
-        .cancellable(id: CancelID.delayedRecord, cancelInFlight: true)
-
-        return .merge(maybeCancel, delayedStart)
-    }
-
-    func handleHotKeyReleased(isRecording: Bool) -> Effect<Action> {
-        if isRecording {
-            // We actually stop if we’re currently recording
-            return .send(.stopRecording)
-        } else {
-            // If not recording yet, just cancel the delayed start
-            return .cancel(id: CancelID.delayedRecord)
-        }
-    }
-=======
   func handleHotKeyPressed(isTranscribing: Bool) -> Effect<Action> {
     // If already transcribing, cancel first. Otherwise start recording immediately.
     let maybeCancel = isTranscribing ? Effect.send(Action.cancel) : .none
@@ -468,99 +240,22 @@
     // Always stop recording when hotkey is released
     return isRecording ? .send(.stopRecording) : .none
   }
->>>>>>> 9b1169d2
 }
 
 // MARK: - Recording Handlers
 
 private extension TranscriptionFeature {
-<<<<<<< HEAD
-    func handleStartRecording(_ state: inout State) -> Effect<Action> {
-        state.isRecording = true
-        state.recordingStartTime = Date()
-=======
   func handleStartRecording(_ state: inout State) -> Effect<Action> {
     state.isRecording = true
     state.recordingStartTime = Date()
     
     print("[Recording] started at \(state.recordingStartTime!)")
->>>>>>> 9b1169d2
-
-        // Prevent system sleep during recording
-        if state.hexSettings.preventSystemSleep {
-            preventSystemSleep(&state)
-        }
-
-<<<<<<< HEAD
-        return .run { _ in
-            // Play the start sound before the mic begins to avoid capturing it.
-            await soundEffect.play(.startRecording)
-            await recording.startRecording()
-        }
-    }
-
-    func handleStopRecording(_ state: inout State) -> Effect<Action> {
-        state.isRecording = false
-
-        // Allow system to sleep again by releasing the power management assertion
-        // Always call this, even if the setting is off, to ensure we don’t leak assertions
-        //  (e.g. if the setting was toggled off mid-recording)
-        reallowSystemSleep(&state)
-
-        let durationIsLongEnough: Bool = {
-            guard let startTime = state.recordingStartTime else { return false }
-            return Date().timeIntervalSince(startTime) > state.hexSettings.minimumKeyTime
-        }()
-
-        // Preserve existing behavior: allow short presses to transcribe when the
-        // hotkey includes a regular key; otherwise require minimum hold duration.
-        guard durationIsLongEnough || state.hexSettings.hotkey.key != nil else {
-            // If the user recorded for less than minimumKeyTime, just discard
-            print("Recording was too short, discarding")
-            return .run { _ in
-                _ = await recording.stopRecording()
-            }
-        }
-
-        // Otherwise, proceed to transcription
-        state.isTranscribing = true
-        state.error = nil
-        let model = state.hexSettings.selectedModel
-        let language = state.hexSettings.outputLanguage
-        let recordingDuration: TimeInterval = {
-            guard let startTime = state.recordingStartTime else { return 0 }
-            return Date().timeIntervalSince(startTime)
-        }()
-        // Build optimized decode options once outside the effect to avoid capturing inout state
-        let decodeOptions = TranscriptionOptimizations.buildOptimizedDecodeOptions(language: language, settings: state.hexSettings)
-
-        return .run { send in
-            do {
-                // Stop recording first so we don't capture the stop sound in the audio file.
-                let audioURL = await recording.stopRecording()
-                await soundEffect.play(.stopRecording)
-                await send(.setLastRecordingURL(audioURL))
-
-                // Use previously built optimized decode options
-                let t0 = Date()
-                let result = try await transcription.transcribe(audioURL, model, decodeOptions) { _ in }
-                let latency = Date().timeIntervalSince(t0)
-                if recordingDuration > 0, latency > 0 {
-                    let rtf = recordingDuration / latency
-                    let ms = Int((latency * 1000).rounded())
-                    let badge = String(format: "RTF %.0fx • %d ms", rtf, ms)
-                    await send(.setPerfBadge(badge))
-                }
-
-                print("Transcribed audio from URL: \(audioURL) to text: \(result)")
-                await send(.transcriptionResult(result))
-            } catch {
-                print("Error transcribing audio: \(error)")
-                await send(.transcriptionError(error))
-            }
-        }
-        .cancellable(id: CancelID.transcription)
-=======
+
+    // Prevent system sleep during recording
+    if state.hexSettings.preventSystemSleep {
+      preventSystemSleep(&state)
+    }
+
     return .run { _ in
       await recording.startRecording()
       await soundEffect.play(.startRecording)
@@ -628,282 +323,123 @@
         print("Error transcribing audio: \(error)")
         await send(.transcriptionError(error))
       }
->>>>>>> 9b1169d2
-    }
-}
-
-    /// Post-processes transcription results to fix common model hallucinations and spacing issues.
-    /// - Removes common hallucinated phrases like "Thank you" when they appear at the end
-    /// - Ensures the result ends with a space for better concatenation with future transcriptions
-    private func postProcessTranscriptionResult(_ result: String) -> String {
-        var processed = result.trimmingCharacters(in: .whitespacesAndNewlines)
-
-        // Common hallucinated phrases to remove when they appear at the end
-        let hallucinatedPhrases = [
-            "Thank you for watching",
-            "Thanks for watching",
-            "Thank you for listening",
-            "Thanks for listening",
-            "Thank you so much",
-            "Thank you.",
-            "Thank you",
-            "Thanks.",
-            "Thanks",
-            "Goodbye",
-            "Bye",
-            "See you next time",
-            "See you later"
-        ]
-
-        // Check if the text ends with any of these phrases (case insensitive)
-        for phrase in hallucinatedPhrases {
-            if processed.lowercased().hasSuffix(phrase) {
-                let range = processed.range(of: phrase, options: [.caseInsensitive, .backwards])
-                if let range = range {
-                    processed = processed[...range.lowerBound].trimmingCharacters(in: .whitespacesAndNewlines)
-                    break // Remove only the first (last) occurrence
-                }
-            }
-        }
-
-        // If the result doesn't end with a space or newline, add a space
-        // This prevents text from running together when doing multiple transcriptions
-        if !processed.isEmpty && !processed.hasSuffix(" ") && !processed.hasSuffix("\n") {
-            // Check if it ends with punctuation that should be followed by a space
-            let lastChar = processed.last!
-            if lastChar == "." || lastChar == "!" || lastChar == "?" || lastChar == "," || lastChar == ";" || lastChar == ":" {
-                processed += " "
-            } else {
-                // Add space for other cases
-                processed += " "
-            }
-        }
-
-        return processed
-    }
+    }
+    .cancellable(id: CancelID.transcription)
+  }
+}
 
 // MARK: - Transcription Handlers
 
 private extension TranscriptionFeature {
-    func prewarmSelectedModelEffect(_ state: inout State) -> Effect<Action> {
-        let model = state.hexSettings.selectedModel
-        // Build optimized decode options to respect current settings; currently unused in prewarm, but validates configuration and future-proofs usage
-        _ = TranscriptionOptimizations.buildOptimizedDecodeOptions(language: state.hexSettings.outputLanguage, settings: state.hexSettings)
-        return .run { send in
-            await withTaskCancellationHandler {
-                let lowercased = model.lowercased()
-
-                // Skip Parakeet prewarm entirely to avoid network operations
-                guard !lowercased.hasPrefix("parakeet-") else {
-                    await send(.setPrewarming(false))
-                    return
-                }
-
-                // Only prewarm if already downloaded locally to avoid surprise downloads
-                if await transcription.isModelDownloaded(model) {
-                    await send(.setPrewarming(true))
-                    do {
-                        // This will only load from disk when the model is already present.
-                        try await transcription.downloadModel(model) { _ in }
-                    } catch {
-                        // Ignore prewarm errors; normal flow will handle on demand
-                    }
-                    await send(.setPrewarming(false))
-                } else {
-                    // Ensure indicator is off if nothing to prewarm
-                    await send(.setPrewarming(false))
-                }
-            } onCancel: {
-                // Synchronous onCancel; no async calls allowed here.
-                #if DEBUG
-                print("Prewarm cancelled")
-                #endif
-            }
-        }
-        .cancellable(id: CancelID.prewarm, cancelInFlight: true)
-    }
-    func handleTranscriptionResult(
-        _ state: inout State,
-        result: String
-    ) -> Effect<Action> {
-        state.isTranscribing = false
-        state.isPrewarming = false
-
-        // If empty text, nothing else to do
-        guard !result.isEmpty else {
-            return .none
-        }
-
-        // Post-process the transcription result to fix common issues
-        let processedResult = postProcessTranscriptionResult(result)
-
-        // Compute how long we recorded
-        let duration = state.recordingStartTime.map { Date().timeIntervalSince($0) } ?? 0
-
-        // Continue with storing the final result in the background
-        guard let originalURL = state.lastRecordingURL else {
-            return .none
-        }
-        return finalizeRecordingAndStoreTranscript(
-            result: processedResult,
-            duration: duration,
-            originalURL: originalURL,
-            transcriptionHistory: state.$transcriptionHistory
-        )
-    }
-
-    func handleTranscriptionError(
-        _ state: inout State,
-        error: Error
-    ) -> Effect<Action> {
-        state.isTranscribing = false
-        state.isPrewarming = false
-        state.error = error.localizedDescription
-
-        // Capture and clear the temp URL to avoid reuse and to clean up safely
-        let tempURL = state.lastRecordingURL
-        state.lastRecordingURL = nil
-
-        return .run { _ in
-            await soundEffect.play(.cancel)
-            if let url = tempURL {
-                // Best-effort cleanup of temporary recording file on error paths
-                try? await fileClient.removeItem(url)
-            }
-        }
-    }
-
-    /// Persist the transcription according to the selected history storage mode,
-    /// optionally moving audio to a permanent location, then paste text and play a sound.
-    func finalizeRecordingAndStoreTranscript(
-        result: String,
-        duration: TimeInterval,
-        originalURL: URL,
-        transcriptionHistory: Shared<TranscriptionHistory>
-    ) -> Effect<Action> {
-        .run { send in
-            do {
-                @Shared(.hexSettings) var hexSettings: HexSettings
-
-                // First, determine the final audio path based on storage mode
-                let finalAudioURL: URL?
-                switch hexSettings.historyStorageMode {
-                case .off, .textOnly:
-                    // Delete the temporary audio file; no audio is stored.
-                    try? await fileClient.removeItem(originalURL)
-                    finalAudioURL = nil
-
-                case .textAndAudio:
-                    // Move audio to a permanent location and reference it in the transcript.
-                    let recordingsFolder = try await ensureRecordingsDirectory()
-                    let filename = "\(Date().timeIntervalSince1970).wav"
-                    let destinationURL = recordingsFolder.appendingPathComponent(filename)
-                    try await fileClient.moveItem(originalURL, destinationURL)
-                    finalAudioURL = destinationURL
-                }
-
-                // Then, only when history is enabled, create the transcript and persist history
-                if hexSettings.historyStorageMode != .off {
-                    let transcript = Transcript(
-                        timestamp: Date(),
-                        text: result,
-                        audioPath: finalAudioURL,
-                        duration: duration
-                    )
-
-                    let filesToDelete = appendTranscriptAndTrimHistory(
-                        transcript: transcript,
-                        transcriptionHistory: transcriptionHistory,
-                        maxEntries: hexSettings.maxHistoryEntries
-                    )
-                    // Persist history first, then delete any trimmed files. Persist even if nothing to delete.
-                    try await historyStorage.persistHistoryAndDeleteFiles(transcriptionHistory, filesToDelete)
-                }
-
-                // Paste text (and copy if enabled via pasteWithClipboard)
-                await pasteboard.paste(result)
-                await soundEffect.play(.pasteTranscript)
-            } catch {
-                await send(.transcriptionError(error))
-            }
-        }
-    }
-
-    // MARK: - History Helpers
-
-    /// Append a transcript to history, trim to maxEntries if provided, and return any audio files to delete.
-    private func appendTranscriptAndTrimHistory(
-        transcript: Transcript,
-        transcriptionHistory: Shared<TranscriptionHistory>,
-        maxEntries: Int?
-    ) -> [URL] {
-        var filesToDelete: [URL] = []
-        transcriptionHistory.withLock { history in
-            history.history.insert(transcript, at: 0)
-
-            if let max = maxEntries, max > 0 {
-                while history.history.count > max {
-                    if let removedTranscript = history.history.popLast(),
-                       let url = removedTranscript.audioPath {
-                        filesToDelete.append(url)
-                    }
-                }
-            }
-        }
-        return filesToDelete
-    }
-
-    /// Ensure the permanent recordings directory exists and return its URL.
-    private func ensureRecordingsDirectory() async throws -> URL {
-        let supportDir = try FileManager.default.url(
+  func handleTranscriptionResult(
+    _ state: inout State,
+    result: String
+  ) -> Effect<Action> {
+    state.isTranscribing = false
+    state.isPrewarming = false
+
+    // If empty text, nothing else to do
+    guard !result.isEmpty else {
+      return .none
+    }
+
+    // Compute how long we recorded
+    let duration = state.recordingStartTime.map { Date().timeIntervalSince($0) } ?? 0
+
+    // Continue with storing the final result in the background
+    return finalizeRecordingAndStoreTranscript(
+      result: result,
+      duration: duration,
+      transcriptionHistory: state.$transcriptionHistory
+    )
+  }
+
+  func handleTranscriptionError(
+    _ state: inout State,
+    error: Error
+  ) -> Effect<Action> {
+    state.isTranscribing = false
+    state.isPrewarming = false
+    state.error = error.localizedDescription
+
+    return .run { _ in
+      await soundEffect.play(.cancel)
+    }
+  }
+
+  /// Move file to permanent location, create a transcript record, paste text, and play sound.
+  func finalizeRecordingAndStoreTranscript(
+    result: String,
+    duration: TimeInterval,
+    transcriptionHistory: Shared<TranscriptionHistory>
+  ) -> Effect<Action> {
+    .run { send in
+      do {
+        let originalURL = await recording.stopRecording()
+        
+        @Shared(.hexSettings) var hexSettings: HexSettings
+
+        // Check if we should save to history
+        if hexSettings.saveTranscriptionHistory {
+          // Move the file to a permanent location
+          let fm = FileManager.default
+          let supportDir = try fm.url(
             for: .applicationSupportDirectory,
             in: .userDomainMask,
             appropriateFor: nil,
-            create: false
-        )
-        let ourAppFolder = supportDir.appendingPathComponent("com.kitlangton.Hex", isDirectory: true)
-        let recordingsFolder = ourAppFolder.appendingPathComponent("Recordings", isDirectory: true)
-        try await fileClient.createDirectory(recordingsFolder, true)
-        return recordingsFolder
-    }
+            create: true
+          )
+          let ourAppFolder = supportDir.appendingPathComponent("com.kitlangton.Hex", isDirectory: true)
+          let recordingsFolder = ourAppFolder.appendingPathComponent("Recordings", isDirectory: true)
+          try fm.createDirectory(at: recordingsFolder, withIntermediateDirectories: true)
+
+          // Create a unique file name
+          let filename = "\(Date().timeIntervalSince1970).wav"
+          let finalURL = recordingsFolder.appendingPathComponent(filename)
+
+          // Move temp => final
+          try fm.moveItem(at: originalURL, to: finalURL)
+
+          // Build a transcript object
+          let transcript = Transcript(
+            timestamp: Date(),
+            text: result,
+            audioPath: finalURL,
+            duration: duration
+          )
+
+          // Append to the in-memory shared history
+          transcriptionHistory.withLock { history in
+            history.history.insert(transcript, at: 0)
+            
+            // Trim history if max entries is set
+            if let maxEntries = hexSettings.maxHistoryEntries, maxEntries > 0 {
+              while history.history.count > maxEntries {
+                if let removedTranscript = history.history.popLast() {
+                  // Delete the audio file
+                  try? FileManager.default.removeItem(at: removedTranscript.audioPath)
+                }
+              }
+            }
+          }
+        } else {
+          // If not saving history, just delete the temp audio file
+          try? FileManager.default.removeItem(at: originalURL)
+        }
+
+        // Paste text (and copy if enabled via pasteWithClipboard)
+        await pasteboard.paste(result)
+        await soundEffect.play(.pasteTranscript)
+      } catch {
+        await send(.transcriptionError(error))
+      }
+    }
+  }
 }
 
 // MARK: - Cancel/Discard Handlers
 
 private extension TranscriptionFeature {
-<<<<<<< HEAD
-    func handleCancel(_ state: inout State) -> Effect<Action> {
-        // Store whether we were recording before clearing the flag
-        let wasRecording = state.isRecording
-
-        // Clear all active state flags
-        state.isTranscribing = false
-        state.isRecording = false
-        state.isPrewarming = false
-
-        // Clear any stale state that could affect future operations
-        state.recordingStartTime = nil
-        state.error = nil
-
-        // Release power management assertion if one exists
-        // This prevents system sleep leaks if we cancel during recording
-        reallowSystemSleep(&state)
-
-        return .merge(
-            .cancel(id: CancelID.transcription),
-            .cancel(id: CancelID.delayedRecord),
-            .cancel(id: CancelID.prewarm),
-            .run { _ in
-                // Stop the recording if we were in the middle of one
-                if wasRecording {
-                    _ = await recording.stopRecording()
-                }
-                await soundEffect.play(.cancel)
-            }
-            .cancellable(id: CancelID.cancellationCleanup, cancelInFlight: true)
-        )
-    }
-=======
   func handleCancel(_ state: inout State) -> Effect<Action> {
     state.isTranscribing = false
     state.isRecording = false
@@ -932,76 +468,62 @@
       _ = await recording.stopRecording()
     }
   }
->>>>>>> 9b1169d2
 }
 
 // MARK: - System Sleep Prevention
 
 private extension TranscriptionFeature {
-    func preventSystemSleep(_ state: inout State) {
-        // Prevent system sleep during recording
-        let reasonForActivity = "Hex Voice Recording" as CFString
-        var assertionID: IOPMAssertionID = 0
-        let success = IOPMAssertionCreateWithName(
-            kIOPMAssertionTypeNoDisplaySleep as CFString,
-            IOPMAssertionLevel(kIOPMAssertionLevelOn),
-            reasonForActivity,
-            &assertionID
-        )
-        if success == kIOReturnSuccess {
-            state.assertionID = assertionID
-        }
-    }
-
-    func reallowSystemSleep(_ state: inout State) {
-        if let assertionID = state.assertionID {
-            let releaseSuccess = IOPMAssertionRelease(assertionID)
-            if releaseSuccess == kIOReturnSuccess {
-                state.assertionID = nil
-            }
-        }
-    }
+  func preventSystemSleep(_ state: inout State) {
+    // Prevent system sleep during recording
+    let reasonForActivity = "Hex Voice Recording" as CFString
+    var assertionID: IOPMAssertionID = 0
+    let success = IOPMAssertionCreateWithName(
+      kIOPMAssertionTypeNoDisplaySleep as CFString,
+      IOPMAssertionLevel(kIOPMAssertionLevelOn),
+      reasonForActivity,
+      &assertionID
+    )
+    if success == kIOReturnSuccess {
+      state.assertionID = assertionID
+    }
+  }
+
+  func reallowSystemSleep(_ state: inout State) {
+    if let assertionID = state.assertionID {
+      let releaseSuccess = IOPMAssertionRelease(assertionID)
+      if releaseSuccess == kIOReturnSuccess {
+        state.assertionID = nil
+      }
+    }
+  }
 }
 
 // MARK: - View
 
 struct TranscriptionView: View {
-    @Bindable var store: StoreOf<TranscriptionFeature>
-    @ObserveInjection var inject
-
-    var status: TranscriptionIndicatorView.Status {
-        if store.isTranscribing {
-            return .transcribing
-        } else if store.isRecording {
-            return .recording
-        } else if store.isPrewarming {
-            return .prewarming
-        } else {
-            return .hidden
-        }
-    }
-
-    var body: some View {
-        ZStack(alignment: .topTrailing) {
-            TranscriptionIndicatorView(
-                status: status,
-                meter: store.meter
-            )
-            if let badge = store.perfBadgeText {
-                Text(badge)
-                    .font(.caption2)
-                    .padding(.horizontal, 8)
-                    .padding(.vertical, 4)
-                    .background(
-                        Capsule().fill(Color.black.opacity(0.7))
-                    )
-                    .foregroundColor(.white)
-                    .padding(8)
-            }
-        }
-        .task {
-            await store.send(.task).finish()
-        }
-        .enableInjection()
-    }
+  @Bindable var store: StoreOf<TranscriptionFeature>
+  @ObserveInjection var inject
+
+  var status: TranscriptionIndicatorView.Status {
+    if store.isTranscribing {
+      return .transcribing
+    } else if store.isRecording {
+      return .recording
+    } else if store.isPrewarming {
+      return .prewarming
+    } else {
+      return .hidden
+    }
+  }
+
+  var body: some View {
+    TranscriptionIndicatorView(
+      status: status,
+      meter: store.meter
+    )
+    .task {
+      await store.send(.task).finish()
+    }
+    .enableInjection()
+  }
 }