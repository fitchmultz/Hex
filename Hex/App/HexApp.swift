--- conflicted
+++ resolved
@@ -6,19 +6,10 @@
 
 @main
 struct HexApp: App {
-    static let appStore = Store(initialState: AppFeature.State()) {
-        AppFeature()
-    }
+	static let appStore = Store(initialState: AppFeature.State()) {
+		AppFeature()
+	}
 
-<<<<<<< HEAD
-    @NSApplicationDelegateAdaptor(HexAppDelegate.self) var appDelegate
-
-    var body: some Scene {
-        WindowGroup {}.defaultLaunchBehavior(.suppressed)
-            .commands {
-                CommandGroup(after: .appInfo) {
-                    CheckForUpdatesView()
-=======
 	@NSApplicationDelegateAdaptor(HexAppDelegate.self) var appDelegate
   
     var body: some Scene {
@@ -46,12 +37,17 @@
 			}(NSImage(named: "HexIcon")!)
 			Image(nsImage: image)
 		}
->>>>>>> 9b1169d2
 
-                    Button("Settings...") {
-                        appDelegate.presentSettingsView()
-                    }.keyboardShortcut(",")
-                }
-            }
-    }
+
+		WindowGroup {}.defaultLaunchBehavior(.suppressed)
+			.commands {
+				CommandGroup(after: .appInfo) {
+					CheckForUpdatesView()
+
+					Button("Settings...") {
+						appDelegate.presentSettingsView()
+					}.keyboardShortcut(",")
+				}
+			}
+	}
 }