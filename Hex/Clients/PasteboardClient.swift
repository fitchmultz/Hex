--- conflicted
+++ resolved
@@ -49,7 +49,7 @@
             simulateTypingWithAppleScript(text)
         }
     }
-
+    
     @MainActor
     func copy(text: String) async {
         let pasteboard = NSPasteboard.general
@@ -60,7 +60,7 @@
     // Function to save the current state of the NSPasteboard
     func savePasteboardState(pasteboard: NSPasteboard) -> [[String: Any]] {
         var savedItems: [[String: Any]] = []
-
+        
         for item in pasteboard.pasteboardItems ?? [] {
             var itemDict: [String: Any] = [:]
             for type in item.types {
@@ -70,14 +70,14 @@
             }
             savedItems.append(itemDict)
         }
-
+        
         return savedItems
     }
 
     // Function to restore the saved state of the NSPasteboard
     func restorePasteboardState(pasteboard: NSPasteboard, savedItems: [[String: Any]]) {
         pasteboard.clearContents()
-
+        
         for itemDict in savedItems {
             let item = NSPasteboardItem()
             for (type, data) in itemDict {
@@ -124,7 +124,7 @@
             end tell
         end tell
         """
-
+        
         var error: NSDictionary?
         if let scriptObject = NSAppleScript(source: script) {
             let result = scriptObject.executeAndReturnError(&error)
@@ -143,48 +143,9 @@
         let originalItems = savePasteboardState(pasteboard: pasteboard)
         pasteboard.clearContents()
         pasteboard.setString(text, forType: .string)
-<<<<<<< HEAD
-
-        let source = CGEventSource(stateID: .combinedSessionState)
-
-        // Track if paste operation successful
-        var pasteSucceeded = PasteboardClientLive.pasteToFrontmostApp()
-
-        // If menu-based paste failed, try simulated keypresses
-        if !pasteSucceeded {
-            print("Failed to paste to frontmost app, falling back to simulated keypresses")
-            let vKeyCode = Sauce.shared.keyCode(for: .v)
-            let cmdKeyCode: CGKeyCode = 55 // Command key
-
-            // Create cmd down event
-            let cmdDown = CGEvent(keyboardEventSource: source, virtualKey: cmdKeyCode, keyDown: true)
-
-            // Create v down event
-            let vDown = CGEvent(keyboardEventSource: source, virtualKey: vKeyCode, keyDown: true)
-            vDown?.flags = .maskCommand
-
-            // Create v up event
-            let vUp = CGEvent(keyboardEventSource: source, virtualKey: vKeyCode, keyDown: false)
-            vUp?.flags = .maskCommand
-
-            // Create cmd up event
-            let cmdUp = CGEvent(keyboardEventSource: source, virtualKey: cmdKeyCode, keyDown: false)
-
-            // Post the events
-            cmdDown?.post(tap: .cghidEventTap)
-            vDown?.post(tap: .cghidEventTap)
-            vUp?.post(tap: .cghidEventTap)
-            cmdUp?.post(tap: .cghidEventTap)
-
-            // Assume keypress-based paste succeeded - but text will remain in clipboard as fallback
-            pasteSucceeded = true
-        }
-
-=======
         
         let pasteSucceeded = await tryPaste(text)
         
->>>>>>> 9b1169d2
         // Only restore original pasteboard contents if:
         // 1. Copying to clipboard is disabled AND
         // 2. The paste operation succeeded
@@ -193,20 +154,18 @@
             pasteboard.clearContents()
             restorePasteboardState(pasteboard: pasteboard, savedItems: originalItems)
         }
-
+        
         // If we failed to paste AND user doesn't want clipboard retention,
         // show a notification that text is available in clipboard
         if !pasteSucceeded && !hexSettings.copyToClipboard {
             // Keep the transcribed text in clipboard regardless of setting
             print("Paste operation failed. Text remains in clipboard as fallback.")
-
+            
             // TODO: Could add a notification here to inform user
             // that text is available in clipboard
         }
     }
 
-<<<<<<< HEAD
-=======
     // MARK: - Paste Orchestration
 
     @MainActor
@@ -254,7 +213,6 @@
         try await Task.sleep(nanoseconds: UInt64(milliseconds) * 1_000_000)
     }
     
->>>>>>> 9b1169d2
     func simulateTypingWithAppleScript(_ text: String) {
         let escapedText = text.replacingOccurrences(of: "\"", with: "\\\"")
         let script = NSAppleScript(source: "tell application \"System Events\" to keystroke \"\(escapedText)\"")
@@ -271,42 +229,42 @@
         case elementDoesNotSupportTextEditing
         case failedToInsertText
     }
-
+    
     static func insertTextAtCursor(_ text: String) throws {
         // Get the system-wide accessibility element
         let systemWideElement = AXUIElementCreateSystemWide()
-
+        
         // Get the focused element
         var focusedElementRef: CFTypeRef?
         let axError = AXUIElementCopyAttributeValue(systemWideElement, kAXFocusedUIElementAttribute as CFString, &focusedElementRef)
-
+        
         guard axError == .success, let focusedElementRef = focusedElementRef else {
             throw PasteError.focusedElementNotFound
         }
-
+        
         let focusedElement = focusedElementRef as! AXUIElement
-
+        
         // Verify if the focused element supports text insertion
         var value: CFTypeRef?
         let supportsText = AXUIElementCopyAttributeValue(focusedElement, kAXValueAttribute as CFString, &value) == .success
         let supportsSelectedText = AXUIElementCopyAttributeValue(focusedElement, kAXSelectedTextAttribute as CFString, &value) == .success
-
+        
         if !supportsText && !supportsSelectedText {
             throw PasteError.elementDoesNotSupportTextEditing
         }
-
+        
         // // Get any selected text
         // var selectedText: String = ""
         // if AXUIElementCopyAttributeValue(focusedElement, kAXSelectedTextAttribute as CFString, &value) == .success,
         //    let selectedValue = value as? String {
         //     selectedText = selectedValue
         // }
-
+        
         // print("selected text: \(selectedText)")
-
+        
         // Insert text at cursor position by replacing selected text (or empty selection)
         let insertResult = AXUIElementSetAttributeValue(focusedElement, kAXSelectedTextAttribute as CFString, text as CFTypeRef)
-
+        
         if insertResult != .success {
             throw PasteError.failedToInsertText
         }
