import AppKit
import Carbon
import Dependencies
import DependenciesMacros
import Foundation
import HexCore
import os
import Sauce

private let logger = Logger(subsystem: "com.kitlangton.Hex", category: "KeyEventMonitor")

<<<<<<< HEAD
public struct KeyEvent {
    let key: Key?
    let modifiers: Modifiers
}

public extension KeyEvent {
    init(cgEvent: CGEvent, type _: CGEventType) {
        let keyCode = Int(cgEvent.getIntegerValueField(.keyboardEventKeycode))
        let key = cgEvent.type == .keyDown ? Sauce.shared.key(for: keyCode) : nil
=======
public extension KeyEvent {
  init(cgEvent: CGEvent, type _: CGEventType) {
    let keyCode = Int(cgEvent.getIntegerValueField(.keyboardEventKeycode))
    // Accessing keyboard layout / input source via Sauce must be on main thread.
    let key: Key?
    if cgEvent.type == .keyDown {
      if Thread.isMainThread {
        key = Sauce.shared.key(for: keyCode)
      } else {
        key = DispatchQueue.main.sync { Sauce.shared.key(for: keyCode) }
      }
    } else {
      key = nil
    }
>>>>>>> 9b1169d2

        let modifiers = Modifiers.from(carbonFlags: cgEvent.flags)
        self.init(key: key, modifiers: modifiers)
    }
}

@DependencyClient
struct KeyEventMonitorClient {
<<<<<<< HEAD
    var listenForKeyPress: @Sendable () async -> AsyncThrowingStream<KeyEvent, Error> = { .never }
    var handleKeyEvent: @Sendable (@escaping (KeyEvent) -> Bool) -> UUID = { _ in UUID() }
    var removeKeyEventHandler: @Sendable (UUID) -> Void = { _ in }
    var startMonitoring: @Sendable () async -> Void = {}
}

extension KeyEventMonitorClient: DependencyKey {
    static var liveValue: KeyEventMonitorClient {
        let live = KeyEventMonitorClientLive()
        return KeyEventMonitorClient(
            listenForKeyPress: {
                live.listenForKeyPress()
            },
            handleKeyEvent: { handler in
                live.handleKeyEvent(handler)
            },
            removeKeyEventHandler: { uuid in
                live.removeKeyEventHandler(uuid)
            },
            startMonitoring: {
                live.startMonitoring()
            }
        )
    }
=======
  var listenForKeyPress: @Sendable () async -> AsyncThrowingStream<KeyEvent, Error> = { .never }
  var handleKeyEvent: @Sendable (@escaping (KeyEvent) -> Bool) -> Void = { _ in }
  var handleInputEvent: @Sendable (@escaping (InputEvent) -> Bool) -> Void = { _ in }
  var startMonitoring: @Sendable () async -> Void = {}
}

extension KeyEventMonitorClient: DependencyKey {
  static var liveValue: KeyEventMonitorClient {
    let live = KeyEventMonitorClientLive()
    return KeyEventMonitorClient(
      listenForKeyPress: {
        live.listenForKeyPress()
      },
      handleKeyEvent: { handler in
        live.handleKeyEvent(handler)
      },
      handleInputEvent: { handler in
        live.handleInputEvent(handler)
      },
      startMonitoring: {
        live.startMonitoring()
      }
    )
  }
>>>>>>> 9b1169d2
}

extension DependencyValues {
    var keyEventMonitor: KeyEventMonitorClient {
        get { self[KeyEventMonitorClient.self] }
        set { self[KeyEventMonitorClient.self] = newValue }
    }
}

class KeyEventMonitorClientLive {
<<<<<<< HEAD
    private var eventTapPort: CFMachPort?
    private var runLoopSource: CFRunLoopSource?
    private var continuations: [UUID: (KeyEvent) -> Bool] = [:]
    private var isMonitoring = false

    // Thread safety: All access to continuations and isMonitoring must be synchronized
    private let lock = NSLock()

    init() {
        logger.info("Initializing HotKeyClient with CGEvent tap.")
    }

    deinit {
        self.stopMonitoring()
=======
  private var eventTapPort: CFMachPort?
  private var runLoopSource: CFRunLoopSource?
  private var continuations: [UUID: (KeyEvent) -> Bool] = [:]
  private var inputContinuations: [UUID: (InputEvent) -> Bool] = [:]
  private let queue = DispatchQueue(label: "com.kitlangton.Hex.KeyEventMonitor", attributes: .concurrent)
  private var isMonitoring = false

  init() {
    logger.info("Initializing HotKeyClient with CGEvent tap.")
  }

  deinit {
    self.stopMonitoring()
  }

  /// Provide a stream of key events.
  func listenForKeyPress() -> AsyncThrowingStream<KeyEvent, Error> {
    AsyncThrowingStream { continuation in
      let uuid = UUID()

      queue.async(flags: .barrier) { [weak self] in
        guard let self = self else { return }
        self.continuations[uuid] = { event in
          continuation.yield(event)
          return false
        }
        let shouldStart = self.continuations.count == 1 && self.inputContinuations.isEmpty

        // Start monitoring if this is the first subscription
        if shouldStart {
          self.startMonitoring()
        }
      }

      // Cleanup on cancellation
      continuation.onTermination = { [weak self] _ in
        self?.removeContinuation(uuid: uuid)
      }
    }
  }

  private func removeContinuation(uuid: UUID) {
    queue.async(flags: .barrier) { [weak self] in
      guard let self = self else { return }
      self.continuations[uuid] = nil
      let shouldStop = self.continuations.isEmpty && self.inputContinuations.isEmpty

      // Stop monitoring if no more listeners
      if shouldStop {
        self.stopMonitoring()
      }
    }
  }

  func startMonitoring() {
    guard !isMonitoring else { return }
    isMonitoring = true

    // Create an event tap at the HID level to capture keyDown, keyUp, flagsChanged, and mouse events
    let eventMask =
      ((1 << CGEventType.keyDown.rawValue) 
       | (1 << CGEventType.keyUp.rawValue) 
       | (1 << CGEventType.flagsChanged.rawValue)
       | (1 << CGEventType.leftMouseDown.rawValue)
       | (1 << CGEventType.rightMouseDown.rawValue)
       | (1 << CGEventType.otherMouseDown.rawValue))

    guard
      let eventTap = CGEvent.tapCreate(
        tap: .cghidEventTap,
        place: .headInsertEventTap,
        options: .defaultTap,
        eventsOfInterest: CGEventMask(eventMask),
        callback: { _, type, cgEvent, userInfo in
          guard
            let hotKeyClientLive = Unmanaged<KeyEventMonitorClientLive>
            .fromOpaque(userInfo!)
            .takeUnretainedValue() as KeyEventMonitorClientLive?
          else {
            return Unmanaged.passUnretained(cgEvent)
          }

          // Check if it's a mouse event
          if type == .leftMouseDown || type == .rightMouseDown || type == .otherMouseDown {
            let handled = hotKeyClientLive.processInputEvent(.mouseClick)
            return handled ? nil : Unmanaged.passUnretained(cgEvent)
          }

          // Otherwise it's a keyboard event
          let keyEvent = KeyEvent(cgEvent: cgEvent, type: type)
          let handledByKeyHandler = hotKeyClientLive.processKeyEvent(keyEvent)
          let handledByInputHandler = hotKeyClientLive.processInputEvent(.keyboard(keyEvent))

          if handledByKeyHandler || handledByInputHandler {
            return nil
          } else {
            return Unmanaged.passUnretained(cgEvent)
          }
        },
        userInfo: UnsafeMutableRawPointer(Unmanaged.passUnretained(self).toOpaque())
      )
    else {
      isMonitoring = false
      logger.error("Failed to create event tap.")
      return
>>>>>>> 9b1169d2
    }

    /// Provide a stream of key events.
    func listenForKeyPress() -> AsyncThrowingStream<KeyEvent, Error> {
        AsyncThrowingStream { continuation in
            let uuid = UUID()

            lock.lock()
            continuations[uuid] = { event in
                continuation.yield(event)
                return false
            }
            let shouldStartMonitoring = continuations.count == 1
            lock.unlock()

            // Start monitoring if this is the first subscription
            if shouldStartMonitoring {
                startMonitoring()
            }

            // Cleanup on cancellation
            continuation.onTermination = { [weak self] _ in
                self?.removeContinuation(uuid: uuid)
            }
        }
    }

    private func removeContinuation(uuid: UUID) {
        lock.lock()
        continuations[uuid] = nil
        let shouldStopMonitoring = continuations.isEmpty
        lock.unlock()

        // Stop monitoring if no more listeners
        if shouldStopMonitoring {
            stopMonitoring()
        }
    }

    func startMonitoring() {
        lock.lock()
        guard !isMonitoring else {
            lock.unlock()
            return
        }
        isMonitoring = true
        lock.unlock()

        // Create an event tap at the HID level to capture keyDown, keyUp, and flagsChanged
        let eventMask =
            ((1 << CGEventType.keyDown.rawValue) | (1 << CGEventType.keyUp.rawValue) | (1 << CGEventType.flagsChanged.rawValue))

        guard
            let eventTap = CGEvent.tapCreate(
                tap: .cghidEventTap,
                place: .headInsertEventTap,
                options: .defaultTap,
                eventsOfInterest: CGEventMask(eventMask),
                callback: { _, type, cgEvent, userInfo in
                    // If the tap is disabled by timeout or by user input, re-enable it to keep
                    // the app responsive over long uptimes.
                    if type == .tapDisabledByTimeout || type == .tapDisabledByUserInput {
                        if let live = Unmanaged<KeyEventMonitorClientLive>.fromOpaque(userInfo!)
                            .takeUnretainedValue() as KeyEventMonitorClientLive? {
                            if let port = live.eventTapPort {
                                CGEvent.tapEnable(tap: port, enable: true)
                                logger.info("CGEvent tap was disabled; re-enabled.")
                            }
                        }
                        return Unmanaged.passUnretained(cgEvent)
                    }
                    guard
                        let hotKeyClientLive = Unmanaged<KeyEventMonitorClientLive>
                            .fromOpaque(userInfo!)
                            .takeUnretainedValue() as KeyEventMonitorClientLive?
                    else {
                        return Unmanaged.passUnretained(cgEvent)
                    }

                    let keyEvent = KeyEvent(cgEvent: cgEvent, type: type)
                    let handled = hotKeyClientLive.processKeyEvent(keyEvent)

                    if handled {
                        return nil
                    } else {
                        return Unmanaged.passUnretained(cgEvent)
                    }
                },
                userInfo: UnsafeMutableRawPointer(Unmanaged.passUnretained(self).toOpaque())
            )
        else {
            isMonitoring = false
            logger.error("Failed to create event tap.")
            return
        }

        eventTapPort = eventTap

        // Create a RunLoop source and add it to the current run loop
        let runLoopSource = CFMachPortCreateRunLoopSource(kCFAllocatorDefault, eventTap, 0)
        self.runLoopSource = runLoopSource

        CFRunLoopAddSource(CFRunLoopGetMain(), runLoopSource, .commonModes)
        CGEvent.tapEnable(tap: eventTap, enable: true)

        logger.info("Started monitoring key events via CGEvent tap.")
    }

<<<<<<< HEAD
    /// Register a key event handler and return a UUID for later removal
    func handleKeyEvent(_ handler: @escaping (KeyEvent) -> Bool) -> UUID {
        let uuid = UUID()

        lock.lock()
        continuations[uuid] = handler
        let shouldStartMonitoring = continuations.count == 1
        lock.unlock()

        if shouldStartMonitoring {
            startMonitoring()
        }
=======
  // TODO: Handle removing the handler from the continuations on deinit/cancellation
  func handleKeyEvent(_ handler: @escaping (KeyEvent) -> Bool) {
    let uuid = UUID()

    queue.async(flags: .barrier) { [weak self] in
      guard let self = self else { return }
      self.continuations[uuid] = handler
      let shouldStart = self.continuations.count == 1 && self.inputContinuations.isEmpty

      if shouldStart {
        self.startMonitoring()
      }
    }
  }

  func handleInputEvent(_ handler: @escaping (InputEvent) -> Bool) {
    let uuid = UUID()

    queue.async(flags: .barrier) { [weak self] in
      guard let self = self else { return }
      self.inputContinuations[uuid] = handler
      let shouldStart = self.inputContinuations.count == 1 && self.continuations.isEmpty

      if shouldStart {
        self.startMonitoring()
      }
    }
  }
>>>>>>> 9b1169d2

        return uuid
    }

    /// Remove a previously registered key event handler
    func removeKeyEventHandler(_ uuid: UUID) {
        lock.lock()
        continuations[uuid] = nil
        let shouldStopMonitoring = continuations.isEmpty
        lock.unlock()

        // Stop monitoring if no more listeners
        if shouldStopMonitoring {
            stopMonitoring()
        }
    }

    private func stopMonitoring() {
        lock.lock()
        guard isMonitoring else {
            lock.unlock()
            return
        }
        isMonitoring = false
        lock.unlock()

        if let runLoopSource = runLoopSource {
            CFRunLoopRemoveSource(CFRunLoopGetMain(), runLoopSource, .commonModes)
            self.runLoopSource = nil
        }

        if let eventTapPort = eventTapPort {
            CGEvent.tapEnable(tap: eventTapPort, enable: false)
            self.eventTapPort = nil
        }

        logger.info("Stopped monitoring key events via CGEvent tap.")
    }

    private func processKeyEvent(_ keyEvent: KeyEvent) -> Bool {
        var handled = false

<<<<<<< HEAD
        // Create a copy of handlers to avoid holding the lock while calling them
        lock.lock()
        let handlers = Array(continuations.values)
        lock.unlock()

        // Process handlers outside the lock to avoid deadlocks
        for handler in handlers {
            if handler(keyEvent) {
                handled = true
            }
        }

        return handled
    }
=======
  private func processKeyEvent(_ keyEvent: KeyEvent) -> Bool {
    // Read with concurrent access (no barrier)
    let handlers = queue.sync { Array(continuations.values) }

    var handled = false
    for continuation in handlers {
      if continuation(keyEvent) {
        handled = true
      }
    }

    return handled
  }

  private func processInputEvent(_ inputEvent: InputEvent) -> Bool {
    // Read with concurrent access (no barrier)
    let handlers = queue.sync { Array(inputContinuations.values) }

    var handled = false
    for continuation in handlers {
      if continuation(inputEvent) {
        handled = true
      }
    }

    return handled
  }
>>>>>>> 9b1169d2
}<|MERGE_RESOLUTION|>--- conflicted
+++ resolved
@@ -9,17 +9,6 @@
 
 private let logger = Logger(subsystem: "com.kitlangton.Hex", category: "KeyEventMonitor")
 
-<<<<<<< HEAD
-public struct KeyEvent {
-    let key: Key?
-    let modifiers: Modifiers
-}
-
-public extension KeyEvent {
-    init(cgEvent: CGEvent, type _: CGEventType) {
-        let keyCode = Int(cgEvent.getIntegerValueField(.keyboardEventKeycode))
-        let key = cgEvent.type == .keyDown ? Sauce.shared.key(for: keyCode) : nil
-=======
 public extension KeyEvent {
   init(cgEvent: CGEvent, type _: CGEventType) {
     let keyCode = Int(cgEvent.getIntegerValueField(.keyboardEventKeycode))
@@ -34,41 +23,14 @@
     } else {
       key = nil
     }
->>>>>>> 9b1169d2
-
-        let modifiers = Modifiers.from(carbonFlags: cgEvent.flags)
-        self.init(key: key, modifiers: modifiers)
-    }
+
+    let modifiers = Modifiers.from(carbonFlags: cgEvent.flags)
+    self.init(key: key, modifiers: modifiers)
+  }
 }
 
 @DependencyClient
 struct KeyEventMonitorClient {
-<<<<<<< HEAD
-    var listenForKeyPress: @Sendable () async -> AsyncThrowingStream<KeyEvent, Error> = { .never }
-    var handleKeyEvent: @Sendable (@escaping (KeyEvent) -> Bool) -> UUID = { _ in UUID() }
-    var removeKeyEventHandler: @Sendable (UUID) -> Void = { _ in }
-    var startMonitoring: @Sendable () async -> Void = {}
-}
-
-extension KeyEventMonitorClient: DependencyKey {
-    static var liveValue: KeyEventMonitorClient {
-        let live = KeyEventMonitorClientLive()
-        return KeyEventMonitorClient(
-            listenForKeyPress: {
-                live.listenForKeyPress()
-            },
-            handleKeyEvent: { handler in
-                live.handleKeyEvent(handler)
-            },
-            removeKeyEventHandler: { uuid in
-                live.removeKeyEventHandler(uuid)
-            },
-            startMonitoring: {
-                live.startMonitoring()
-            }
-        )
-    }
-=======
   var listenForKeyPress: @Sendable () async -> AsyncThrowingStream<KeyEvent, Error> = { .never }
   var handleKeyEvent: @Sendable (@escaping (KeyEvent) -> Bool) -> Void = { _ in }
   var handleInputEvent: @Sendable (@escaping (InputEvent) -> Bool) -> Void = { _ in }
@@ -93,33 +55,16 @@
       }
     )
   }
->>>>>>> 9b1169d2
 }
 
 extension DependencyValues {
-    var keyEventMonitor: KeyEventMonitorClient {
-        get { self[KeyEventMonitorClient.self] }
-        set { self[KeyEventMonitorClient.self] = newValue }
-    }
+  var keyEventMonitor: KeyEventMonitorClient {
+    get { self[KeyEventMonitorClient.self] }
+    set { self[KeyEventMonitorClient.self] = newValue }
+  }
 }
 
 class KeyEventMonitorClientLive {
-<<<<<<< HEAD
-    private var eventTapPort: CFMachPort?
-    private var runLoopSource: CFRunLoopSource?
-    private var continuations: [UUID: (KeyEvent) -> Bool] = [:]
-    private var isMonitoring = false
-
-    // Thread safety: All access to continuations and isMonitoring must be synchronized
-    private let lock = NSLock()
-
-    init() {
-        logger.info("Initializing HotKeyClient with CGEvent tap.")
-    }
-
-    deinit {
-        self.stopMonitoring()
-=======
   private var eventTapPort: CFMachPort?
   private var runLoopSource: CFRunLoopSource?
   private var continuations: [UUID: (KeyEvent) -> Bool] = [:]
@@ -225,129 +170,20 @@
       isMonitoring = false
       logger.error("Failed to create event tap.")
       return
->>>>>>> 9b1169d2
-    }
-
-    /// Provide a stream of key events.
-    func listenForKeyPress() -> AsyncThrowingStream<KeyEvent, Error> {
-        AsyncThrowingStream { continuation in
-            let uuid = UUID()
-
-            lock.lock()
-            continuations[uuid] = { event in
-                continuation.yield(event)
-                return false
-            }
-            let shouldStartMonitoring = continuations.count == 1
-            lock.unlock()
-
-            // Start monitoring if this is the first subscription
-            if shouldStartMonitoring {
-                startMonitoring()
-            }
-
-            // Cleanup on cancellation
-            continuation.onTermination = { [weak self] _ in
-                self?.removeContinuation(uuid: uuid)
-            }
-        }
-    }
-
-    private func removeContinuation(uuid: UUID) {
-        lock.lock()
-        continuations[uuid] = nil
-        let shouldStopMonitoring = continuations.isEmpty
-        lock.unlock()
-
-        // Stop monitoring if no more listeners
-        if shouldStopMonitoring {
-            stopMonitoring()
-        }
-    }
-
-    func startMonitoring() {
-        lock.lock()
-        guard !isMonitoring else {
-            lock.unlock()
-            return
-        }
-        isMonitoring = true
-        lock.unlock()
-
-        // Create an event tap at the HID level to capture keyDown, keyUp, and flagsChanged
-        let eventMask =
-            ((1 << CGEventType.keyDown.rawValue) | (1 << CGEventType.keyUp.rawValue) | (1 << CGEventType.flagsChanged.rawValue))
-
-        guard
-            let eventTap = CGEvent.tapCreate(
-                tap: .cghidEventTap,
-                place: .headInsertEventTap,
-                options: .defaultTap,
-                eventsOfInterest: CGEventMask(eventMask),
-                callback: { _, type, cgEvent, userInfo in
-                    // If the tap is disabled by timeout or by user input, re-enable it to keep
-                    // the app responsive over long uptimes.
-                    if type == .tapDisabledByTimeout || type == .tapDisabledByUserInput {
-                        if let live = Unmanaged<KeyEventMonitorClientLive>.fromOpaque(userInfo!)
-                            .takeUnretainedValue() as KeyEventMonitorClientLive? {
-                            if let port = live.eventTapPort {
-                                CGEvent.tapEnable(tap: port, enable: true)
-                                logger.info("CGEvent tap was disabled; re-enabled.")
-                            }
-                        }
-                        return Unmanaged.passUnretained(cgEvent)
-                    }
-                    guard
-                        let hotKeyClientLive = Unmanaged<KeyEventMonitorClientLive>
-                            .fromOpaque(userInfo!)
-                            .takeUnretainedValue() as KeyEventMonitorClientLive?
-                    else {
-                        return Unmanaged.passUnretained(cgEvent)
-                    }
-
-                    let keyEvent = KeyEvent(cgEvent: cgEvent, type: type)
-                    let handled = hotKeyClientLive.processKeyEvent(keyEvent)
-
-                    if handled {
-                        return nil
-                    } else {
-                        return Unmanaged.passUnretained(cgEvent)
-                    }
-                },
-                userInfo: UnsafeMutableRawPointer(Unmanaged.passUnretained(self).toOpaque())
-            )
-        else {
-            isMonitoring = false
-            logger.error("Failed to create event tap.")
-            return
-        }
-
-        eventTapPort = eventTap
-
-        // Create a RunLoop source and add it to the current run loop
-        let runLoopSource = CFMachPortCreateRunLoopSource(kCFAllocatorDefault, eventTap, 0)
-        self.runLoopSource = runLoopSource
-
-        CFRunLoopAddSource(CFRunLoopGetMain(), runLoopSource, .commonModes)
-        CGEvent.tapEnable(tap: eventTap, enable: true)
-
-        logger.info("Started monitoring key events via CGEvent tap.")
-    }
-
-<<<<<<< HEAD
-    /// Register a key event handler and return a UUID for later removal
-    func handleKeyEvent(_ handler: @escaping (KeyEvent) -> Bool) -> UUID {
-        let uuid = UUID()
-
-        lock.lock()
-        continuations[uuid] = handler
-        let shouldStartMonitoring = continuations.count == 1
-        lock.unlock()
-
-        if shouldStartMonitoring {
-            startMonitoring()
-        }
-=======
+    }
+
+    eventTapPort = eventTap
+
+    // Create a RunLoop source and add it to the current run loop
+    let runLoopSource = CFMachPortCreateRunLoopSource(kCFAllocatorDefault, eventTap, 0)
+    self.runLoopSource = runLoopSource
+
+    CFRunLoopAddSource(CFRunLoopGetMain(), runLoopSource, .commonModes)
+    CGEvent.tapEnable(tap: eventTap, enable: true)
+
+    logger.info("Started monitoring key events via CGEvent tap.")
+  }
+
   // TODO: Handle removing the handler from the continuations on deinit/cancellation
   func handleKeyEvent(_ handler: @escaping (KeyEvent) -> Bool) {
     let uuid = UUID()
@@ -376,65 +212,24 @@
       }
     }
   }
->>>>>>> 9b1169d2
-
-        return uuid
-    }
-
-    /// Remove a previously registered key event handler
-    func removeKeyEventHandler(_ uuid: UUID) {
-        lock.lock()
-        continuations[uuid] = nil
-        let shouldStopMonitoring = continuations.isEmpty
-        lock.unlock()
-
-        // Stop monitoring if no more listeners
-        if shouldStopMonitoring {
-            stopMonitoring()
-        }
-    }
-
-    private func stopMonitoring() {
-        lock.lock()
-        guard isMonitoring else {
-            lock.unlock()
-            return
-        }
-        isMonitoring = false
-        lock.unlock()
-
-        if let runLoopSource = runLoopSource {
-            CFRunLoopRemoveSource(CFRunLoopGetMain(), runLoopSource, .commonModes)
-            self.runLoopSource = nil
-        }
-
-        if let eventTapPort = eventTapPort {
-            CGEvent.tapEnable(tap: eventTapPort, enable: false)
-            self.eventTapPort = nil
-        }
-
-        logger.info("Stopped monitoring key events via CGEvent tap.")
-    }
-
-    private func processKeyEvent(_ keyEvent: KeyEvent) -> Bool {
-        var handled = false
-
-<<<<<<< HEAD
-        // Create a copy of handlers to avoid holding the lock while calling them
-        lock.lock()
-        let handlers = Array(continuations.values)
-        lock.unlock()
-
-        // Process handlers outside the lock to avoid deadlocks
-        for handler in handlers {
-            if handler(keyEvent) {
-                handled = true
-            }
-        }
-
-        return handled
-    }
-=======
+
+  private func stopMonitoring() {
+    guard isMonitoring else { return }
+    isMonitoring = false
+
+    if let runLoopSource = runLoopSource {
+      CFRunLoopRemoveSource(CFRunLoopGetMain(), runLoopSource, .commonModes)
+      self.runLoopSource = nil
+    }
+
+    if let eventTapPort = eventTapPort {
+      CGEvent.tapEnable(tap: eventTapPort, enable: false)
+      self.eventTapPort = nil
+    }
+
+    logger.info("Stopped monitoring key events via CGEvent tap.")
+  }
+
   private func processKeyEvent(_ keyEvent: KeyEvent) -> Bool {
     // Read with concurrent access (no barrier)
     let handlers = queue.sync { Array(continuations.values) }
@@ -462,5 +257,4 @@
 
     return handled
   }
->>>>>>> 9b1169d2
 }