--- conflicted
+++ resolved
@@ -33,14 +33,10 @@
 		openOnLogin: Bool = false,
 		showDockIcon: Bool = true,
 		selectedModel: String = "openai_whisper-large-v3-v20240930",
-<<<<<<< HEAD
 		useClipboardPaste: Bool = true,
-		preventSystemSleep: Bool = true
-=======
 		preventSystemSleep: Bool = true,
 		pauseMediaOnRecord: Bool = true,
 		on outputLanguage: String? = nil
->>>>>>> 18bc679f
 	) {
 		self.soundEffectsEnabled = soundEffectsEnabled
 		self.hotkey = hotkey
