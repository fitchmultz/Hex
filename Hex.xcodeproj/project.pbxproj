--- conflicted
+++ resolved
@@ -16,12 +16,7 @@
 		47E05E052D444EF800D26DA6 /* Sauce in Frameworks */ = {isa = PBXBuildFile; productRef = 47E05E042D444EF800D26DA6 /* Sauce */; };
 		47E05E0A2D44525B00D26DA6 /* Dependencies in Frameworks */ = {isa = PBXBuildFile; productRef = 47E05E092D44525B00D26DA6 /* Dependencies */; };
 		47E05E0C2D44525B00D26DA6 /* DependenciesMacros in Frameworks */ = {isa = PBXBuildFile; productRef = 47E05E0B2D44525B00D26DA6 /* DependenciesMacros */; };
-<<<<<<< HEAD
-		47E05E272D44555500D26DA6 /* WhisperKit in Frameworks */ = {isa = PBXBuildFile; productRef = 47E05E262D44555500D26DA6 /* WhisperKit */; };
-		575BA5542E67962C009783F1 /* FluidAudio in Frameworks */ = {isa = PBXBuildFile; productRef = 575BA5532E67962C009783F1 /* FluidAudio */; };
-=======
 		47E16A622EC6C9D300885CF7 /* FluidAudio in Frameworks */ = {isa = PBXBuildFile; productRef = 47E16A612EC6C9D300885CF7 /* FluidAudio */; };
->>>>>>> 9b1169d2
 		B5045C972D78DED500D0A119 /* MarkdownUI in Frameworks */ = {isa = PBXBuildFile; productRef = B5045C962D78DED500D0A119 /* MarkdownUI */; };
 		B53356002D7B8D4900E5F542 /* Localizable.xcstrings in Resources */ = {isa = PBXBuildFile; fileRef = B53355FF2D7B8D4900E5F542 /* Localizable.xcstrings */; };
 /* End PBXBuildFile section */
@@ -90,7 +85,6 @@
 				47E05E052D444EF800D26DA6 /* Sauce in Frameworks */,
 				47E16A622EC6C9D300885CF7 /* FluidAudio in Frameworks */,
 				47C08AB62DE9F61B00564AE6 /* Inject in Frameworks */,
-				575BA5542E67962C009783F1 /* FluidAudio in Frameworks */,
 				4765045E2D45900200C7EA60 /* Pow in Frameworks */,
 				47E05E0C2D44525B00D26DA6 /* DependenciesMacros in Frameworks */,
 				47E05E022D444EE900D26DA6 /* ComposableArchitecture in Frameworks */,
@@ -180,13 +174,9 @@
 				476BAD3D2D47E7880088C61F /* Sparkle */,
 				B5045C962D78DED500D0A119 /* MarkdownUI */,
 				47C08AB52DE9F61B00564AE6 /* Inject */,
-<<<<<<< HEAD
-				575BA5532E67962C009783F1 /* FluidAudio */,
-=======
 				47512ABE2E14D8C9000E25BA /* WhisperKit */,
 				476316262E5FB31400913CDE /* HexCore */,
 				47E16A612EC6C9D300885CF7 /* FluidAudio */,
->>>>>>> 9b1169d2
 			);
 			productName = Hex;
 			productReference = 47E05DEE2D444EC600D26DA6 /* Hex Debug.app */;
@@ -200,11 +190,7 @@
 			attributes = {
 				BuildIndependentTargetsInParallel = 1;
 				LastSwiftUpdateCheck = 1620;
-<<<<<<< HEAD
-				LastUpgradeCheck = 1640;
-=======
 				LastUpgradeCheck = 2610;
->>>>>>> 9b1169d2
 				TargetAttributes = {
 					478637A42D48725900319BFA = {
 						CreatedOnToolsVersion = 16.2;
@@ -232,13 +218,9 @@
 				476BAD3C2D47E7880088C61F /* XCRemoteSwiftPackageReference "Sparkle" */,
 				B5045C952D78DED500D0A119 /* XCRemoteSwiftPackageReference "swift-markdown-ui" */,
 				47C08AB42DE9F61B00564AE6 /* XCRemoteSwiftPackageReference "Inject" */,
-<<<<<<< HEAD
-				575BA5522E67962C009783F1 /* XCRemoteSwiftPackageReference "FluidAudio" */,
-=======
 				47512ABD2E14D8C9000E25BA /* XCRemoteSwiftPackageReference "WhisperKit" */,
 				476316252E5FB31400913CDE /* XCLocalSwiftPackageReference "HexCore" */,
 				47E16A602EC6C9D300885CF7 /* XCRemoteSwiftPackageReference "FluidAudio" */,
->>>>>>> 9b1169d2
 			);
 			preferredProjectObjectVersion = 77;
 			productRefGroup = 47E05DEF2D444EC600D26DA6 /* Products */;
@@ -300,17 +282,10 @@
 			buildSettings = {
 				BUNDLE_LOADER = "$(TEST_HOST)";
 				CODE_SIGN_STYLE = Automatic;
-<<<<<<< HEAD
-				CURRENT_PROJECT_VERSION = 39;
-				DEAD_CODE_STRIPPING = YES;
-				GENERATE_INFOPLIST_FILE = YES;
-				MARKETING_VERSION = 0.2.6;
-=======
 				CURRENT_PROJECT_VERSION = 43;
 				DEAD_CODE_STRIPPING = YES;
 				GENERATE_INFOPLIST_FILE = YES;
 				MARKETING_VERSION = 0.2.10;
->>>>>>> 9b1169d2
 				PRODUCT_BUNDLE_IDENTIFIER = com.kitlangton.HexTests;
 				PRODUCT_NAME = "$(TARGET_NAME)";
 				SWIFT_EMIT_LOC_STRINGS = NO;
@@ -324,17 +299,10 @@
 			buildSettings = {
 				BUNDLE_LOADER = "$(TEST_HOST)";
 				CODE_SIGN_STYLE = Automatic;
-<<<<<<< HEAD
-				CURRENT_PROJECT_VERSION = 39;
-				DEAD_CODE_STRIPPING = YES;
-				GENERATE_INFOPLIST_FILE = YES;
-				MARKETING_VERSION = 0.2.6;
-=======
 				CURRENT_PROJECT_VERSION = 43;
 				DEAD_CODE_STRIPPING = YES;
 				GENERATE_INFOPLIST_FILE = YES;
 				MARKETING_VERSION = 0.2.10;
->>>>>>> 9b1169d2
 				PRODUCT_BUNDLE_IDENTIFIER = com.kitlangton.HexTests;
 				PRODUCT_NAME = "$(TARGET_NAME)";
 				SWIFT_EMIT_LOC_STRINGS = NO;
@@ -477,13 +445,10 @@
 				"CODE_SIGN_IDENTITY[sdk=macosx*]" = "Apple Development";
 				CODE_SIGN_STYLE = Automatic;
 				COMBINE_HIDPI_IMAGES = YES;
-<<<<<<< HEAD
-				CURRENT_PROJECT_VERSION = 39;
-=======
 				CURRENT_PROJECT_VERSION = 43;
->>>>>>> 9b1169d2
 				DEAD_CODE_STRIPPING = YES;
 				DEVELOPMENT_ASSET_PATHS = "\"Hex/Preview Content\"";
+				DEVELOPMENT_TEAM = QC99C9JE59;
 				EMIT_FRONTEND_COMMAND_LINES = YES;
 				ENABLE_APP_SANDBOX = NO;
 				ENABLE_HARDENED_RUNTIME = YES;
@@ -499,11 +464,7 @@
 					"@executable_path/../Frameworks",
 				);
 				MACOSX_DEPLOYMENT_TARGET = 15.0;
-<<<<<<< HEAD
-				MARKETING_VERSION = 0.2.6;
-=======
 				MARKETING_VERSION = 0.2.10;
->>>>>>> 9b1169d2
 				OTHER_LDFLAGS = (
 					"-Xlinker",
 					"-interposable",
@@ -525,13 +486,10 @@
 				"CODE_SIGN_IDENTITY[sdk=macosx*]" = "Apple Development";
 				CODE_SIGN_STYLE = Automatic;
 				COMBINE_HIDPI_IMAGES = YES;
-<<<<<<< HEAD
-				CURRENT_PROJECT_VERSION = 39;
-=======
 				CURRENT_PROJECT_VERSION = 43;
->>>>>>> 9b1169d2
 				DEAD_CODE_STRIPPING = YES;
 				DEVELOPMENT_ASSET_PATHS = "\"Hex/Preview Content\"";
+				DEVELOPMENT_TEAM = QC99C9JE59;
 				EMIT_FRONTEND_COMMAND_LINES = NO;
 				ENABLE_APP_SANDBOX = NO;
 				ENABLE_HARDENED_RUNTIME = YES;
@@ -547,11 +505,7 @@
 					"@executable_path/../Frameworks",
 				);
 				MACOSX_DEPLOYMENT_TARGET = 15.0;
-<<<<<<< HEAD
-				MARKETING_VERSION = 0.2.6;
-=======
 				MARKETING_VERSION = 0.2.10;
->>>>>>> 9b1169d2
 				PRODUCT_BUNDLE_IDENTIFIER = com.kitlangton.Hex;
 				PRODUCT_NAME = "$(TARGET_NAME)";
 				SWIFT_EMIT_LOC_STRINGS = YES;
@@ -663,14 +617,6 @@
 				kind = branch;
 			};
 		};
-		575BA5522E67962C009783F1 /* XCRemoteSwiftPackageReference "FluidAudio" */ = {
-			isa = XCRemoteSwiftPackageReference;
-			repositoryURL = "https://github.com/FluidInference/FluidAudio";
-			requirement = {
-				branch = main;
-				kind = branch;
-			};
-		};
 		B5045C952D78DED500D0A119 /* XCRemoteSwiftPackageReference "swift-markdown-ui" */ = {
 			isa = XCRemoteSwiftPackageReference;
 			repositoryURL = "https://github.com/gonzalezreal/swift-markdown-ui";
@@ -729,11 +675,6 @@
 		47E16A612EC6C9D300885CF7 /* FluidAudio */ = {
 			isa = XCSwiftPackageProductDependency;
 			package = 47E16A602EC6C9D300885CF7 /* XCRemoteSwiftPackageReference "FluidAudio" */;
-			productName = FluidAudio;
-		};
-		575BA5532E67962C009783F1 /* FluidAudio */ = {
-			isa = XCSwiftPackageProductDependency;
-			package = 575BA5522E67962C009783F1 /* XCRemoteSwiftPackageReference "FluidAudio" */;
 			productName = FluidAudio;
 		};
 		B5045C962D78DED500D0A119 /* MarkdownUI */ = {
