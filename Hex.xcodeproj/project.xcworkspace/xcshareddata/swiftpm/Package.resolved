{
<<<<<<< HEAD
  "originHash" : "70492d9cace78e83caf8c2bacf2d14ecd80ffef979e43b312dc3331eeaa44db4",
=======
  "originHash" : "06cebff9e858766ed6cd3fddea714e86e5525b12c894509dd2b91f45b720c226",
>>>>>>> 9b1169d2
  "pins" : [
    {
      "identity" : "combine-schedulers",
      "kind" : "remoteSourceControl",
      "location" : "https://github.com/pointfreeco/combine-schedulers",
      "state" : {
        "revision" : "5928286acce13def418ec36d05a001a9641086f2",
        "version" : "1.0.3"
      }
    },
    {
      "identity" : "fluidaudio",
<<<<<<< HEAD
      "kind" : "remoteSourceControl",
      "location" : "https://github.com/FluidInference/FluidAudio",
      "state" : {
        "branch" : "main",
        "revision" : "43de42a9a7daf544b3542a041ce9a8a6ef796673"
      }
    },
    {
      "identity" : "inject",
=======
>>>>>>> 9b1169d2
      "kind" : "remoteSourceControl",
      "location" : "https://github.com/FluidInference/FluidAudio",
      "state" : {
        "branch" : "main",
        "revision" : "c366ca042c8fbe2b03d649406865e3627e57f985"
      }
    },
    {
      "identity" : "inject",
      "kind" : "remoteSourceControl",
      "location" : "https://github.com/krzysztofzablocki/Inject",
      "state" : {
<<<<<<< HEAD
        "revision" : "5c0a87846dfd36ca6621795ad2f09fdaab82b739",
        "version" : "1.3.0"
=======
        "revision" : "728c56639ecb3df441d51d5bc6747329afabcfc9",
        "version" : "1.5.2"
>>>>>>> 9b1169d2
      }
    },
    {
      "identity" : "networkimage",
      "kind" : "remoteSourceControl",
      "location" : "https://github.com/gonzalezreal/NetworkImage",
      "state" : {
        "revision" : "2849f5323265386e200484b0d0f896e73c3411b9",
        "version" : "6.0.1"
      }
    },
    {
      "identity" : "pow",
      "kind" : "remoteSourceControl",
      "location" : "https://github.com/EmergeTools/Pow",
      "state" : {
        "revision" : "a504eb6d144bcf49f4f33029a2795345cb39e6b4",
        "version" : "1.0.5"
      }
    },
    {
      "identity" : "sauce",
      "kind" : "remoteSourceControl",
      "location" : "https://github.com/Clipy/Sauce",
      "state" : {
        "branch" : "master",
        "revision" : "9ed4ca442cdd4be20449479b4e8f157ea96e7542"
      }
    },
    {
      "identity" : "sparkle",
      "kind" : "remoteSourceControl",
      "location" : "https://github.com/sparkle-project/Sparkle",
      "state" : {
        "revision" : "9a1d2a19d3595fcf8d9c447173f9a1687b3dcadb",
        "version" : "2.8.0"
      }
    },
    {
      "identity" : "swift-argument-parser",
      "kind" : "remoteSourceControl",
      "location" : "https://github.com/apple/swift-argument-parser.git",
      "state" : {
<<<<<<< HEAD
        "revision" : "309a47b2b1d9b5e991f36961c983ecec72275be3",
        "version" : "1.6.1"
=======
        "revision" : "cdd0ef3755280949551dc26dee5de9ddeda89f54",
        "version" : "1.6.2"
>>>>>>> 9b1169d2
      }
    },
    {
      "identity" : "swift-case-paths",
      "kind" : "remoteSourceControl",
      "location" : "https://github.com/pointfreeco/swift-case-paths",
      "state" : {
        "revision" : "6989976265be3f8d2b5802c722f9ba168e227c71",
        "version" : "1.7.2"
      }
    },
    {
      "identity" : "swift-clocks",
      "kind" : "remoteSourceControl",
      "location" : "https://github.com/pointfreeco/swift-clocks",
      "state" : {
        "revision" : "cc46202b53476d64e824e0b6612da09d84ffde8e",
        "version" : "1.0.6"
      }
    },
    {
      "identity" : "swift-cmark",
      "kind" : "remoteSourceControl",
      "location" : "https://github.com/swiftlang/swift-cmark",
      "state" : {
<<<<<<< HEAD
        "revision" : "b97d09472e847a416629f026eceae0e2afcfad65",
        "version" : "0.7.0"
=======
        "revision" : "5d9bdaa4228b381639fff09403e39a04926e2dbe",
        "version" : "0.7.1"
>>>>>>> 9b1169d2
      }
    },
    {
      "identity" : "swift-collections",
      "kind" : "remoteSourceControl",
      "location" : "https://github.com/apple/swift-collections.git",
      "state" : {
        "revision" : "7b847a3b7008b2dc2f47ca3110d8c782fb2e5c7e",
        "version" : "1.3.0"
      }
    },
    {
      "identity" : "swift-composable-architecture",
      "kind" : "remoteSourceControl",
      "location" : "https://github.com/pointfreeco/swift-composable-architecture",
      "state" : {
<<<<<<< HEAD
        "revision" : "2d60d4082dfb4978974307acf0f00dfa20e5f621",
        "version" : "1.22.3"
=======
        "revision" : "5b0890fabfd68a2d375d68502bc3f54a8548c494",
        "version" : "1.23.1"
>>>>>>> 9b1169d2
      }
    },
    {
      "identity" : "swift-concurrency-extras",
      "kind" : "remoteSourceControl",
      "location" : "https://github.com/pointfreeco/swift-concurrency-extras",
      "state" : {
        "revision" : "5a3825302b1a0d744183200915a47b508c828e6f",
        "version" : "1.3.2"
      }
    },
    {
      "identity" : "swift-custom-dump",
      "kind" : "remoteSourceControl",
      "location" : "https://github.com/pointfreeco/swift-custom-dump",
      "state" : {
        "revision" : "82645ec760917961cfa08c9c0c7104a57a0fa4b1",
        "version" : "1.3.3"
      }
    },
    {
      "identity" : "swift-dependencies",
      "kind" : "remoteSourceControl",
      "location" : "https://github.com/pointfreeco/swift-dependencies",
      "state" : {
        "revision" : "a10f9feeb214bc72b5337b6ef6d5a029360db4cc",
        "version" : "1.10.0"
      }
    },
    {
      "identity" : "swift-identified-collections",
      "kind" : "remoteSourceControl",
      "location" : "https://github.com/pointfreeco/swift-identified-collections",
      "state" : {
        "revision" : "322d9ffeeba85c9f7c4984b39422ec7cc3c56597",
        "version" : "1.1.1"
      }
    },
    {
      "identity" : "swift-jinja",
      "kind" : "remoteSourceControl",
      "location" : "https://github.com/huggingface/swift-jinja.git",
      "state" : {
        "revision" : "38b7beeec5d968accd19a8a70c1882cc89979d1c",
        "version" : "2.1.1"
      }
    },
    {
      "identity" : "swift-markdown-ui",
      "kind" : "remoteSourceControl",
      "location" : "https://github.com/gonzalezreal/swift-markdown-ui",
      "state" : {
        "revision" : "5f613358148239d0292c0cef674a3c2314737f9e",
        "version" : "2.4.1"
      }
    },
    {
      "identity" : "swift-navigation",
      "kind" : "remoteSourceControl",
      "location" : "https://github.com/pointfreeco/swift-navigation",
      "state" : {
<<<<<<< HEAD
        "revision" : "91415670c91d41e8e1872ef6fe1bf118e20dee37",
        "version" : "2.5.1"
=======
        "revision" : "bf498690e1f6b4af790260f542e8428a4ba10d78",
        "version" : "2.6.0"
>>>>>>> 9b1169d2
      }
    },
    {
      "identity" : "swift-perception",
      "kind" : "remoteSourceControl",
      "location" : "https://github.com/pointfreeco/swift-perception",
      "state" : {
<<<<<<< HEAD
        "revision" : "30721accd0370d7c9cb5bd0f7cdf5a1a767b383d",
        "version" : "2.0.8"
=======
        "revision" : "4f47ebafed5f0b0172cf5c661454fa8e28fb2ac4",
        "version" : "2.0.9"
>>>>>>> 9b1169d2
      }
    },
    {
      "identity" : "swift-sharing",
      "kind" : "remoteSourceControl",
      "location" : "https://github.com/pointfreeco/swift-sharing",
      "state" : {
        "revision" : "3bfc408cc2d0bee2287c174da6b1c76768377818",
        "version" : "2.7.4"
      }
    },
    {
      "identity" : "swift-syntax",
      "kind" : "remoteSourceControl",
      "location" : "https://github.com/swiftlang/swift-syntax",
      "state" : {
        "revision" : "4799286537280063c85a32f09884cfbca301b1a1",
        "version" : "602.0.0"
      }
    },
    {
      "identity" : "swift-transformers",
      "kind" : "remoteSourceControl",
      "location" : "https://github.com/huggingface/swift-transformers.git",
      "state" : {
        "revision" : "d363e83a77bafe144808a3d01556139fe67cd8bc",
        "version" : "1.1.2"
      }
    },
    {
      "identity" : "whisperkit",
      "kind" : "remoteSourceControl",
      "location" : "https://github.com/argmaxinc/WhisperKit",
      "state" : {
<<<<<<< HEAD
        "branch" : "main",
        "revision" : "f31370fbb39818e32722426eb9878665dfcfae3c"
=======
        "revision" : "664e1b5a65296cd957dfdf262cd120ca88f3b24b",
        "version" : "0.15.0"
>>>>>>> 9b1169d2
      }
    },
    {
      "identity" : "xctest-dynamic-overlay",
      "kind" : "remoteSourceControl",
      "location" : "https://github.com/pointfreeco/xctest-dynamic-overlay",
      "state" : {
<<<<<<< HEAD
        "revision" : "b2ed9eabefe56202ee4939dd9fc46b6241c88317",
        "version" : "1.6.1"
=======
        "revision" : "4c27acf5394b645b70d8ba19dc249c0472d5f618",
        "version" : "1.7.0"
>>>>>>> 9b1169d2
      }
    }
  ],
  "version" : 3
}<|MERGE_RESOLUTION|>--- conflicted
+++ resolved
@@ -1,9 +1,5 @@
 {
-<<<<<<< HEAD
-  "originHash" : "70492d9cace78e83caf8c2bacf2d14ecd80ffef979e43b312dc3331eeaa44db4",
-=======
   "originHash" : "06cebff9e858766ed6cd3fddea714e86e5525b12c894509dd2b91f45b720c226",
->>>>>>> 9b1169d2
   "pins" : [
     {
       "identity" : "combine-schedulers",
@@ -16,18 +12,6 @@
     },
     {
       "identity" : "fluidaudio",
-<<<<<<< HEAD
-      "kind" : "remoteSourceControl",
-      "location" : "https://github.com/FluidInference/FluidAudio",
-      "state" : {
-        "branch" : "main",
-        "revision" : "43de42a9a7daf544b3542a041ce9a8a6ef796673"
-      }
-    },
-    {
-      "identity" : "inject",
-=======
->>>>>>> 9b1169d2
       "kind" : "remoteSourceControl",
       "location" : "https://github.com/FluidInference/FluidAudio",
       "state" : {
@@ -40,13 +24,8 @@
       "kind" : "remoteSourceControl",
       "location" : "https://github.com/krzysztofzablocki/Inject",
       "state" : {
-<<<<<<< HEAD
-        "revision" : "5c0a87846dfd36ca6621795ad2f09fdaab82b739",
-        "version" : "1.3.0"
-=======
         "revision" : "728c56639ecb3df441d51d5bc6747329afabcfc9",
         "version" : "1.5.2"
->>>>>>> 9b1169d2
       }
     },
     {
@@ -90,13 +69,8 @@
       "kind" : "remoteSourceControl",
       "location" : "https://github.com/apple/swift-argument-parser.git",
       "state" : {
-<<<<<<< HEAD
-        "revision" : "309a47b2b1d9b5e991f36961c983ecec72275be3",
-        "version" : "1.6.1"
-=======
         "revision" : "cdd0ef3755280949551dc26dee5de9ddeda89f54",
         "version" : "1.6.2"
->>>>>>> 9b1169d2
       }
     },
     {
@@ -122,13 +96,8 @@
       "kind" : "remoteSourceControl",
       "location" : "https://github.com/swiftlang/swift-cmark",
       "state" : {
-<<<<<<< HEAD
-        "revision" : "b97d09472e847a416629f026eceae0e2afcfad65",
-        "version" : "0.7.0"
-=======
         "revision" : "5d9bdaa4228b381639fff09403e39a04926e2dbe",
         "version" : "0.7.1"
->>>>>>> 9b1169d2
       }
     },
     {
@@ -145,13 +114,8 @@
       "kind" : "remoteSourceControl",
       "location" : "https://github.com/pointfreeco/swift-composable-architecture",
       "state" : {
-<<<<<<< HEAD
-        "revision" : "2d60d4082dfb4978974307acf0f00dfa20e5f621",
-        "version" : "1.22.3"
-=======
         "revision" : "5b0890fabfd68a2d375d68502bc3f54a8548c494",
         "version" : "1.23.1"
->>>>>>> 9b1169d2
       }
     },
     {
@@ -213,13 +177,8 @@
       "kind" : "remoteSourceControl",
       "location" : "https://github.com/pointfreeco/swift-navigation",
       "state" : {
-<<<<<<< HEAD
-        "revision" : "91415670c91d41e8e1872ef6fe1bf118e20dee37",
-        "version" : "2.5.1"
-=======
         "revision" : "bf498690e1f6b4af790260f542e8428a4ba10d78",
         "version" : "2.6.0"
->>>>>>> 9b1169d2
       }
     },
     {
@@ -227,13 +186,8 @@
       "kind" : "remoteSourceControl",
       "location" : "https://github.com/pointfreeco/swift-perception",
       "state" : {
-<<<<<<< HEAD
-        "revision" : "30721accd0370d7c9cb5bd0f7cdf5a1a767b383d",
-        "version" : "2.0.8"
-=======
         "revision" : "4f47ebafed5f0b0172cf5c661454fa8e28fb2ac4",
         "version" : "2.0.9"
->>>>>>> 9b1169d2
       }
     },
     {
@@ -268,13 +222,8 @@
       "kind" : "remoteSourceControl",
       "location" : "https://github.com/argmaxinc/WhisperKit",
       "state" : {
-<<<<<<< HEAD
-        "branch" : "main",
-        "revision" : "f31370fbb39818e32722426eb9878665dfcfae3c"
-=======
         "revision" : "664e1b5a65296cd957dfdf262cd120ca88f3b24b",
         "version" : "0.15.0"
->>>>>>> 9b1169d2
       }
     },
     {
@@ -282,13 +231,8 @@
       "kind" : "remoteSourceControl",
       "location" : "https://github.com/pointfreeco/xctest-dynamic-overlay",
       "state" : {
-<<<<<<< HEAD
-        "revision" : "b2ed9eabefe56202ee4939dd9fc46b6241c88317",
-        "version" : "1.6.1"
-=======
         "revision" : "4c27acf5394b645b70d8ba19dc249c0472d5f618",
         "version" : "1.7.0"
->>>>>>> 9b1169d2
       }
     }
   ],
